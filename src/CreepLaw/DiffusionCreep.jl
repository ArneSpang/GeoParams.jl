export DiffusionCreep,
    SetDiffusionCreep,
    DiffusionCreep_info,
    remove_tensor_correction,
    dεII_dτII,
    dτII_dεII,
    compute_εII!,
    compute_εII,
    compute_τII!,
    compute_τII

#=----Diffusion Creep---
Defines diffusion creep law parameters

r is the water-fugacity exponent
p is the negative defined grain size exponent (value is set negative in the calculation of σ and ε)
A is a   material specific rheological parameter
E is the activation energy
V is the activation volume
R is the universal gas constant
Apparatus defines the appartus type that shall be recreated (Axial Compression, Simple Shear, Invariant)
=#
<<<<<<< HEAD
struct DiffusionCreep{T,N,U1,U2,U3,U4,U5} <: AbstractCreepLaw{T}
    Name::NTuple{N,Char}
    n::GeoUnit{T,U1} # power-law exponent
=======
"""
    DiffusionCreep(r = 0NoUnits, p = A = 1.5MPa/s, E = 476.0kJ/mol, V = 6e-6m^3/mol, apparatus = AxialCompression )
    
Defines the flow law parameter of a dislocation creep law.

The (isotropic) diffusion creep law, as used by experimentalists, is given by  
```math  
     \\dot{\\gamma} = A \\sigma_\\mathrm{d} d^{\\mathrm{p}} f_\\mathrm{H2O}^r \\exp\\left(-\\frac{E+PV}{RT}\\right)
```
where 
- ``r`` is the exponent of fugacity dependence 
- ``p`` is the exponent of grain size
- ``A`` is a pre-exponential factor ``[\\mathrm{MPa}^{-n}s^{-1}]`` (if manually defined, ``n`` and ``r`` must be either pre-defined or substituted) 
- ``E`` is the activation energy ``\\mathrm{[kJ/mol]}`` 
- ``V`` is the activation volume ``\\mathrm{[m^3/mol]}`` 
- ``\\dot{\\gamma}`` is the strain rate ``\\mathrm{[1/s]}`` 
- ``\\sigma_\\mathrm{d}`` is the differential stress ``\\mathrm{[MPa]}``

The experimental paramaters are converted into second invariants using the `Apparatus` variable that can be
either `AxialCompression`, `SimpleShear` or `Invariant`. If the flow law paramters are already given as a function of second invariants, choose `Apparatus=Invariant`.

# Example
```julia-repl 
julia> x2 = DiffusionCreep(Name="test")
DiffusionCreep: Name = test, n=1.0, r=0.0, p=-3.0, A=1.5 m³·⁰ MPa⁻¹·⁰ s⁻¹·⁰, E=500.0 kJ mol⁻¹·⁰, V=2.4e-5 m³·⁰ mol⁻¹·⁰, FT=1.7320508075688772, FE=1.1547005383792517)
```
"""
struct DiffusionCreep{T,N,U1,U2,U3,U4,U5} <: AbstractCreepLaw{T}
    Name::NTuple{N,Char}
>>>>>>> f6134c0e
    r::GeoUnit{T,U1} # exponent of water-fugacity
    p::GeoUnit{T,U1} # grain size exponent
    A::GeoUnit{T,U2} # material specific rheological parameter
    E::GeoUnit{T,U3} # activation energy
    V::GeoUnit{T,U4} # activation volume
    R::GeoUnit{T,U5} # universal gas constant
    Apparatus::Int8 # type of experimental apparatus, either AxialCompression, SimpleShear or Invariant
    FT::T # type of experimental apparatus, either AxialCompression, SimpleShear or Invariant
    FE::T # type of experimental apparatus, either AxialCompression, SimpleShear or Invariant

    function DiffusionCreep(;
        Name="",
<<<<<<< HEAD
        n=1.0NoUnits,
        r=0.0NoUnits,
        p=-3.0NoUnits,
        A=1.5MPa^(-n - r) * s^(-1) * m^(-p),
=======
        r=0.0NoUnits,
        p=-3.0NoUnits,
        A=1.5MPa^(-1 ) * s^(-1) * m^(3.0 ),
>>>>>>> f6134c0e
        E=500kJ / mol,
        V=24e-6m^3 / mol,
        R=8.3145J / mol / K,
        Apparatus=AxialCompression,
    )
<<<<<<< HEAD

        # Rheology name
        N = length(Name)
        NameU = NTuple{N,Char}(collect.(Name))
        # Corrections from lab experiments
        FT, FE = CorrectionFactor(Apparatus)
        # Convert to GeoUnits
        nU = n isa GeoUnit ? n : convert(GeoUnit, n)
        rU = r isa GeoUnit ? r : convert(GeoUnit, r)
        pU = p isa GeoUnit ? p : convert(GeoUnit, p)
        AU = A isa GeoUnit ? A : convert(GeoUnit, A)
        EU = E isa GeoUnit ? E : convert(GeoUnit, E)
        VU = V isa GeoUnit ? V : convert(GeoUnit, V)
        RU = R isa GeoUnit ? R : convert(GeoUnit, R)
        # Extract struct types
        T = typeof(nU).types[1]
        U1 = typeof(nU).types[2]
        U2 = typeof(AU).types[2]
        U3 = typeof(EU).types[2]
        U4 = typeof(VU).types[2]
        U5 = typeof(RU).types[2]
        # Create struct
        return new{T,N,U1,U2,U3,U4,U5}(
            NameU, nU, rU, pU, AU, EU, VU, RU, Int8(Apparatus), FT, FE
        )
    end

    function DiffusionCreep(Name, n, r, p, A, E, V, R, Apparatus, FT, FE)
        return DiffusionCreep(;
            Name=Name, n=n, r=r, p=p, A=A, E=E, V=V, R=R, Apparatus=Apparatus
        )
    end
end

"""
    Transform_DiffusionCreep(name)
Transforms units from MPa, kJ etc. to basic units such as Pa, J etc.
"""
function Transform_DiffusionCreep(name)
    pp = DiffusionCreep_info[name][1]

    Name = String(collect(pp.Name))
    n = Value(pp.n)
    r = Value(pp.r)
    p = Value(pp.p)
    A_Pa = Pa^(-NumValue(pp.n) - NumValue(pp.r)) * s^(-1) * m^(-NumValue(p)) * (Value(pp.A))
    E_J = kJ / mol(Value(pp.E))
    V_m3 = m^3 / mol(Value(pp.V))
    Apparatus = pp.Apparatus

    return DiffusionCreep(;
        Name=Name, n=n, r=r, p=p, A=A_Pa, E=E_J, V=V_m3, Apparatus=Apparatus
    )
end

"""
    s = remove_tensor_correction(s::DiffusionCreep)

=======

        # Rheology name
        Name = String(join(Name))
        N = length(Name)
        NameU = NTuple{N,Char}(collect.(Name))
        # Corrections from lab experiments
        FT, FE = CorrectionFactor(Apparatus)
        # Convert to GeoUnits
        rU = r isa GeoUnit ? r : convert(GeoUnit, r)
        pU = p isa GeoUnit ? p : convert(GeoUnit, p)
        AU = A isa GeoUnit ? A : convert(GeoUnit, A)
        EU = E isa GeoUnit ? E : convert(GeoUnit, E)
        VU = V isa GeoUnit ? V : convert(GeoUnit, V)
        RU = R isa GeoUnit ? R : convert(GeoUnit, R)
        # Extract struct types
        T = typeof(rU).types[1]
        U1 = typeof(rU).types[2]
        U2 = typeof(AU).types[2]
        U3 = typeof(EU).types[2]
        U4 = typeof(VU).types[2]
        U5 = typeof(RU).types[2]
        # Create struct
        return new{T,N,U1,U2,U3,U4,U5}(
            NameU, rU, pU, AU, EU, VU, RU, Int8(Apparatus), FT, FE
        )
    end

    function DiffusionCreep(Name, r, p, A, E, V, R, Apparatus, FT, FE)
        return DiffusionCreep(;
            Name=Name, r=r, p=p, A=A, E=E, V=V, R=R, Apparatus=Apparatus
        )
    end
end

"""
    Transform_DiffusionCreep(name)
Transforms units from MPa, kJ etc. to basic units such as Pa, J etc.
"""
function Transform_DiffusionCreep(name)
    pp = DiffusionCreep_info[name][1]

    Name = String(collect(pp.Name))
    r = Value(pp.r)
    p = Value(pp.p)
    A_Pa = uconvert(
        Pa^(-1.0) * m^(-NumValue(p)) / s, Value(pp.A)
    )
    E_J = uconvert(J / mol, Value(pp.E))
    V_m3 = uconvert(m^3 / mol, Value(pp.V))

    Apparatus = pp.Apparatus

    return DiffusionCreep(;
        Name=Name, r=r, p=p, A=A_Pa, E=E_J, V=V_m3, Apparatus=Apparatus
    )
end

"""
    s = remove_tensor_correction(s::DiffusionCreep)

>>>>>>> f6134c0e
Removes the tensor correction of the creeplaw, which is useful to compare the implemented creeplaws
with the curves of the original publications, as those publications usually do not transfer their data to tensor format
"""
function remove_tensor_correction(s::DiffusionCreep)
    name = String(collect(s.Name))
    return DiffusionCreep(;
<<<<<<< HEAD
        Name=name, n=s.n, r=s.r, p=s.p, A=s.A, E=s.E, V=s.V, Apparatus=Invariant
=======
        Name=name, r=s.r, p=s.p, A=s.A, E=s.E, V=s.V, Apparatus=Invariant
>>>>>>> f6134c0e
    )
end

function param_info(s::DiffusionCreep)
    name = String(collect(s.Name))
    eq = L"\tau_{ij} = 2 \eta  \dot{\varepsilon}_{ij}"
    if name == ""
        return MaterialParamsInfo(; Equation=eq)
    end

    inf = DiffusionCreep_info[name][2]
    return MaterialParamsInfo(;
        Equation=eq, Comment=inf.Comment, BibTex_Reference=inf.BibTex_Reference
    )
end

# Calculation routines for linear viscous rheologies
"""
    compute_εII(a::DiffusionCreep, TauII::_T; T::_T, P=one(_T), f=one(_T), d=one(_T), kwargs...)

Returns diffusion creep strainrate as a function of 2nd invariant of the stress tensor ``\\tau_{II}`` 
```math
    \\dot{ε}_{II} = A τ_{II}^n d^{p} f_{H_2O}^r \\exp \\left(- {{E + PV} \\over RT} \\right)
```

<<<<<<< HEAD

"""
@inline function compute_εII(
    a::DiffusionCreep, TauII::_T; T::_T, P=zero(_T), f=one(_T), d=one(_T), kwargs...
) where {_T}
    @unpack_val n, r, p, A, E, V, R = a
    FT, FE = a.FT, a.FE

    return A *
           fastpow(TauII * FT, n) *
           fastpow(f, r) *
           fastpow(d, p) *
           exp(-(E + P * V) / (R * T)) / FE
end

@inline function compute_εII(
    a::DiffusionCreep, TauII::Quantity; T=1K, P=0Pa, f=1NoUnits, d=1e-3m, args...
)
    @unpack_units n, r, p, A, E, V, R = a
    FT, FE = a.FT, a.FE

    ε = A * (TauII * FT)^n * f^(r) * d^(p) * exp(-(E + P * V) / (R * T)) / FE

    return ε
end

"""
    compute_εII!(EpsII::AbstractArray{_T,N}, a, TauII::AbstractArray{_T,N}; T, P, f,d,kwargs...)

Computes strainrate as a function of stress
"""
function compute_εII!(
    EpsII::AbstractArray{_T,N},
    a::DiffusionCreep,
    TauII::AbstractArray{_T,N};
    T=ones(size(TauII))::AbstractArray{_T,N},
    P=zero(TauII)::AbstractArray{_T,N},
    f=ones(size(TauII))::AbstractArray{_T,N},
    d=ones(size(TauII))::AbstractArray{_T,N},
    kwargs...,
) where {N,_T}
    @inbounds for i in eachindex(EpsII)
        EpsII[i] = compute_εII(a, TauII[i]; T=T[i], P=P[i], f=f[i], d=d[i])
    end

    return nothing
end

"""
    dεII_dτII(a::DiffusionCreep, TauII::_T; T::_T, P=zero(_T), f=one(_T), d=one(_T), kwargs...)

returns the derivative of strainrate versus stress 
"""
@inline function dεII_dτII(
    a::DiffusionCreep, TauII::_T; T::_T=one(_T), P=zero(_T), f=one(_T), d=one(_T), kwargs...
) where {_T}
    @unpack_val n, r, p, A, E, V, R = a
    FT, FE = a.FT, a.FE

    return fastpow(FT * TauII, -1 + n) *
           fastpow(f, r) *
           fastpow(d, p) *
           A *
           FT *
           n *
           exp((-E - P * V) / (R * T)) *
           (1 / FE)
end

"""
    computeCreepLaw_TauII(EpsII::_T, a::DiffusionCreep; T::_T, P=zero(_T), f=one(_T), d=one(_T), kwargs...)

Returns diffusion creep stress as a function of 2nd invariant of the strain rate 
"""
@inline function compute_τII(
    a::DiffusionCreep, EpsII::_T; T::_T=one(_T), P=zero(_T), f=one(_T), d=one(_T), kwargs...
) where {_T}
    @unpack_val n, r, p, A, E, V, R = a
    FT, FE = a.FT, a.FE

    τ =
        fastpow(A, -1 / n) *
        fastpow(EpsII * FE, 1 / n) *
        fastpow(f, -r / n) *
        fastpow(d, -p / n) *
        exp((E + P * V) / (n * R * T)) / FT

    return τ
end

@inline function compute_τII(
    a::DiffusionCreep, EpsII::Quantity; T=1K, P=0Pa, f=1NoUnits, d=1m, kwargs...
) where {_T}
    @unpack_units n, r, p, A, E, V, R = a
    FT, FE = a.FT, a.FE

    τ =
        A^(-1 / n) *
        (EpsII * FE)^(1 / n) *
        f^(-r / n) *
        d^(-p / n) *
        exp((E + P * V) / (n * R * T)) / FT

    return τ
end

function compute_τII!(
    TauII::AbstractArray{_T,N},
    a::DiffusionCreep,
    EpsII::AbstractArray{_T,N};
    T=ones(size(TauII))::AbstractArray{_T,N},
    P=zero(TauII)::AbstractArray{_T,N},
    f=ones(size(TauII))::AbstractArray{_T,N},
    d=ones(size(TauII))::AbstractArray{_T,N},
    kwargs...,
) where {N,_T}
    @inbounds for i in eachindex(EpsII)
        TauII[i] = compute_τII(a, EpsII[i]; T=T[i], P=P[i], f=f[i], d=d[i])
    end

    return nothing
end

@inline function dτII_dεII(
    a::DiffusionCreep, EpsII::_T; T::_T=one(_T), P=zero(_T), f=one(_T), d=one(_T), kwargs...
) where {_T}
    @unpack_val n, r, p, A, E, V, R = a
    FT, FE = a.FT, a.FE

    # computed symbolically:
    return (
        FE *
        (A^(-1 / n)) *
        (d^((-p) / n)) *
        (f^((-r) / n)) *
        ((EpsII * FE)^(1 / n - 1)) *
        exp((E + P * V) / (R * T * n))
    ) / (FT * n)
end

=======

"""
@inline function compute_εII(
    a::DiffusionCreep, TauII::_T; T=one(precision(a)), P=zero(precision(a)), f=one(precision(a)), d=one(precision(a)), kwargs...
) where {_T}
    @unpack_val r, p, A, E, V, R = a
    FT, FE = a.FT, a.FE

    return A *
           TauII * FT *
           fastpow(f, r) *
           fastpow(d, p) *
           exp(-(E + P * V) / (R * T)) / FE
end

@inline function compute_εII(
    a::DiffusionCreep, TauII::Quantity; T=1K, P=0Pa, f=1NoUnits, d=1e-3m, args...
)
    @unpack_units r, p, A, E, V, R = a
    FT, FE = a.FT, a.FE

    ε = A * (TauII * FT) * f^(r) * d^(p) * exp(-(E + P * V) / (R * T)) / FE

    return ε
end

"""
    compute_εII!(EpsII::AbstractArray{_T,N}, a, TauII::AbstractArray{_T,N}; T, P, f,d,kwargs...)

Computes strainrate as a function of stress
"""
function compute_εII!(
    EpsII::AbstractArray{_T,N},
    a::DiffusionCreep,
    TauII::AbstractArray{_T,N};
    T=ones(size(TauII))::AbstractArray{_T,N},
    P=zero(TauII)::AbstractArray{_T,N},
    f=ones(size(TauII))::AbstractArray{_T,N},
    d=ones(size(TauII))::AbstractArray{_T,N},
    kwargs...,
) where {N,_T}
    @inbounds for i in eachindex(EpsII)
        EpsII[i] = compute_εII(a, TauII[i]; T=T[i], P=P[i], f=f[i], d=d[i])
    end

    return nothing
end

"""
    dεII_dτII(a::DiffusionCreep, TauII::_T; T::_T, P=zero(_T), f=one(_T), d=one(_T), kwargs...)

returns the derivative of strainrate versus stress 
"""
@inline function dεII_dτII(
    a::DiffusionCreep, TauII::_T; T=one(precision(a)), P=zero(precision(a)), f=one(precision(a)), d=one(precision(a)), kwargs...
) where {_T}
    @unpack_val r, p, A, E, V, R = a
    FT, FE = a.FT, a.FE

    return fastpow(FT * TauII, 0) *
           fastpow(f, r) *
           fastpow(d, p) *
           A *
           FT *
           exp((-E - P * V) / (R * T)) *
           (1 / FE)
end


@inline function dεII_dτII(
    a::DiffusionCreep, TauII::Quantity; T=1K, P=0Pa, f=1NoUnits, d=1m, kwargs...
) where {_T}
    @unpack_units r, p, A, E, V, R = a
    FT, FE = a.FT, a.FE

    return FT  *
           f^r *
           d^p *
           A *
           FT *
           exp((-E - P * V) / (R * T)) *
           (1 / FE)
end



"""
    computeCreepLaw_TauII(EpsII::_T, a::DiffusionCreep; T::_T, P=zero(_T), f=one(_T), d=one(_T), kwargs...)

Returns diffusion creep stress as a function of 2nd invariant of the strain rate 
"""
@inline function compute_τII(
    a::DiffusionCreep, EpsII::_T; T=one(precision(a)), P=zero(precision(a)), f=one(precision(a)), d=one(precision(a)), kwargs...
) where {_T}
    @unpack_val r, p, A, E, V, R = a
    FT, FE = a.FT, a.FE

    τ =
        fastpow(A, -1 ) *
                EpsII * FE *
        fastpow(f, -r ) *
        fastpow(d, -p ) *
        exp((E + P * V) / (R * T)) / FT

    return τ
end

@inline function compute_τII(
    a::DiffusionCreep, EpsII::Quantity; T=1K, P=0Pa, f=1NoUnits, d=1m, kwargs...
) where {_T}
    @unpack_units r, p, A, E, V, R = a
    FT, FE = a.FT, a.FE

    τ =
        A^(-1 ) *
        (EpsII * FE)^(1) *
        f^(-r ) *
        d^(-p ) *
        exp((E + P * V) / (R * T)) / FT

    return τ
end


function compute_τII!(
    TauII::AbstractArray{_T,N},
    a::DiffusionCreep,
    EpsII::AbstractArray{_T,N};
    T=ones(size(TauII))::AbstractArray{_T,N},
    P=zero(TauII)::AbstractArray{_T,N},
    f=ones(size(TauII))::AbstractArray{_T,N},
    d=ones(size(TauII))::AbstractArray{_T,N},
    kwargs...,
) where {N,_T}
    @inbounds for i in eachindex(EpsII)
        TauII[i] = compute_τII(a, EpsII[i]; T=T[i], P=P[i], f=f[i], d=d[i])
    end

    return nothing
end

@inline function dτII_dεII(
    a::DiffusionCreep, EpsII::_T; T=one(precision(a)), P=zero(precision(a)), f=one(precision(a)), d=one(precision(a)), kwargs...
) where {_T}
    @unpack_val r, p, A, E, V, R = a
    FT, FE = a.FT, a.FE

    # computed symbolically:
    return (
        FE *
        (A^(-1 )) *
        (d^((-p) )) *
        (f^((-r) )) *
        ((EpsII * FE)^(0)) *
        exp((E + P * V) / (R * T ))
    ) / (FT )
end

@inline function dτII_dεII(
    a::DiffusionCreep, EpsII::Quantity; T=1K, P=0Pa, f=1NoUnits, d=1e-6m, kwargs...
)
    @unpack_units r, p, A, E, V, R = a
    FT, FE = a.FT, a.FE

    # computed symbolically:
    return (
        FE *
        (A^(-1 )) *
        (d^((-p) )) *
        (f^((-r) )) *
        ((EpsII * FE)^(0)) *
        exp((E + P * V) / (R * T ))
    ) / (FT )
end

>>>>>>> f6134c0e
# Print info 
function show(io::IO, g::DiffusionCreep)
    return print(
        io,
<<<<<<< HEAD
        "DiffusionCreep: Name = $(String(collect(g.Name))), n=$(Value(g.n)), r=$(Value(g.r)), p=$(Value(g.p)), A=$(Value(g.A)), E=$(Value(g.E)), V=$(Value(g.V)), FT=$(g.FT), FE=$(g.FE)",
    )
end

# Add a list of pre-defined creep laws 
=======
        "DiffusionCreep: Name = $(String(collect(g.Name))), r=$(Value(g.r)), p=$(Value(g.p)), A=$(Value(g.A)), E=$(Value(g.E)), V=$(Value(g.V)), FT=$(g.FT), FE=$(g.FE)",
    )
end

# load collection of diffusion creep laws
>>>>>>> f6134c0e
include("Data/DiffusionCreep.jl")<|MERGE_RESOLUTION|>--- conflicted
+++ resolved
@@ -20,11 +20,6 @@
 R is the universal gas constant
 Apparatus defines the appartus type that shall be recreated (Axial Compression, Simple Shear, Invariant)
 =#
-<<<<<<< HEAD
-struct DiffusionCreep{T,N,U1,U2,U3,U4,U5} <: AbstractCreepLaw{T}
-    Name::NTuple{N,Char}
-    n::GeoUnit{T,U1} # power-law exponent
-=======
 """
     DiffusionCreep(r = 0NoUnits, p = A = 1.5MPa/s, E = 476.0kJ/mol, V = 6e-6m^3/mol, apparatus = AxialCompression )
     
@@ -54,7 +49,6 @@
 """
 struct DiffusionCreep{T,N,U1,U2,U3,U4,U5} <: AbstractCreepLaw{T}
     Name::NTuple{N,Char}
->>>>>>> f6134c0e
     r::GeoUnit{T,U1} # exponent of water-fugacity
     p::GeoUnit{T,U1} # grain size exponent
     A::GeoUnit{T,U2} # material specific rheological parameter
@@ -67,81 +61,14 @@
 
     function DiffusionCreep(;
         Name="",
-<<<<<<< HEAD
-        n=1.0NoUnits,
-        r=0.0NoUnits,
-        p=-3.0NoUnits,
-        A=1.5MPa^(-n - r) * s^(-1) * m^(-p),
-=======
         r=0.0NoUnits,
         p=-3.0NoUnits,
         A=1.5MPa^(-1 ) * s^(-1) * m^(3.0 ),
->>>>>>> f6134c0e
         E=500kJ / mol,
         V=24e-6m^3 / mol,
         R=8.3145J / mol / K,
         Apparatus=AxialCompression,
     )
-<<<<<<< HEAD
-
-        # Rheology name
-        N = length(Name)
-        NameU = NTuple{N,Char}(collect.(Name))
-        # Corrections from lab experiments
-        FT, FE = CorrectionFactor(Apparatus)
-        # Convert to GeoUnits
-        nU = n isa GeoUnit ? n : convert(GeoUnit, n)
-        rU = r isa GeoUnit ? r : convert(GeoUnit, r)
-        pU = p isa GeoUnit ? p : convert(GeoUnit, p)
-        AU = A isa GeoUnit ? A : convert(GeoUnit, A)
-        EU = E isa GeoUnit ? E : convert(GeoUnit, E)
-        VU = V isa GeoUnit ? V : convert(GeoUnit, V)
-        RU = R isa GeoUnit ? R : convert(GeoUnit, R)
-        # Extract struct types
-        T = typeof(nU).types[1]
-        U1 = typeof(nU).types[2]
-        U2 = typeof(AU).types[2]
-        U3 = typeof(EU).types[2]
-        U4 = typeof(VU).types[2]
-        U5 = typeof(RU).types[2]
-        # Create struct
-        return new{T,N,U1,U2,U3,U4,U5}(
-            NameU, nU, rU, pU, AU, EU, VU, RU, Int8(Apparatus), FT, FE
-        )
-    end
-
-    function DiffusionCreep(Name, n, r, p, A, E, V, R, Apparatus, FT, FE)
-        return DiffusionCreep(;
-            Name=Name, n=n, r=r, p=p, A=A, E=E, V=V, R=R, Apparatus=Apparatus
-        )
-    end
-end
-
-"""
-    Transform_DiffusionCreep(name)
-Transforms units from MPa, kJ etc. to basic units such as Pa, J etc.
-"""
-function Transform_DiffusionCreep(name)
-    pp = DiffusionCreep_info[name][1]
-
-    Name = String(collect(pp.Name))
-    n = Value(pp.n)
-    r = Value(pp.r)
-    p = Value(pp.p)
-    A_Pa = Pa^(-NumValue(pp.n) - NumValue(pp.r)) * s^(-1) * m^(-NumValue(p)) * (Value(pp.A))
-    E_J = kJ / mol(Value(pp.E))
-    V_m3 = m^3 / mol(Value(pp.V))
-    Apparatus = pp.Apparatus
-
-    return DiffusionCreep(;
-        Name=Name, n=n, r=r, p=p, A=A_Pa, E=E_J, V=V_m3, Apparatus=Apparatus
-    )
-end
-
-"""
-    s = remove_tensor_correction(s::DiffusionCreep)
-
-=======
 
         # Rheology name
         Name = String(join(Name))
@@ -202,18 +129,13 @@
 """
     s = remove_tensor_correction(s::DiffusionCreep)
 
->>>>>>> f6134c0e
 Removes the tensor correction of the creeplaw, which is useful to compare the implemented creeplaws
 with the curves of the original publications, as those publications usually do not transfer their data to tensor format
 """
 function remove_tensor_correction(s::DiffusionCreep)
     name = String(collect(s.Name))
     return DiffusionCreep(;
-<<<<<<< HEAD
-        Name=name, n=s.n, r=s.r, p=s.p, A=s.A, E=s.E, V=s.V, Apparatus=Invariant
-=======
         Name=name, r=s.r, p=s.p, A=s.A, E=s.E, V=s.V, Apparatus=Invariant
->>>>>>> f6134c0e
     )
 end
 
@@ -239,17 +161,16 @@
     \\dot{ε}_{II} = A τ_{II}^n d^{p} f_{H_2O}^r \\exp \\left(- {{E + PV} \\over RT} \\right)
 ```
 
-<<<<<<< HEAD
 
 """
 @inline function compute_εII(
-    a::DiffusionCreep, TauII::_T; T::_T, P=zero(_T), f=one(_T), d=one(_T), kwargs...
-) where {_T}
-    @unpack_val n, r, p, A, E, V, R = a
+    a::DiffusionCreep, TauII::_T; T=one(precision(a)), P=zero(precision(a)), f=one(precision(a)), d=one(precision(a)), kwargs...
+) where {_T}
+    @unpack_val r, p, A, E, V, R = a
     FT, FE = a.FT, a.FE
 
     return A *
-           fastpow(TauII * FT, n) *
+           TauII * FT *
            fastpow(f, r) *
            fastpow(d, p) *
            exp(-(E + P * V) / (R * T)) / FE
@@ -258,10 +179,10 @@
 @inline function compute_εII(
     a::DiffusionCreep, TauII::Quantity; T=1K, P=0Pa, f=1NoUnits, d=1e-3m, args...
 )
-    @unpack_units n, r, p, A, E, V, R = a
-    FT, FE = a.FT, a.FE
-
-    ε = A * (TauII * FT)^n * f^(r) * d^(p) * exp(-(E + P * V) / (R * T)) / FE
+    @unpack_units r, p, A, E, V, R = a
+    FT, FE = a.FT, a.FE
+
+    ε = A * (TauII * FT) * f^(r) * d^(p) * exp(-(E + P * V) / (R * T)) / FE
 
     return ε
 end
@@ -294,38 +215,55 @@
 returns the derivative of strainrate versus stress 
 """
 @inline function dεII_dτII(
-    a::DiffusionCreep, TauII::_T; T::_T=one(_T), P=zero(_T), f=one(_T), d=one(_T), kwargs...
-) where {_T}
-    @unpack_val n, r, p, A, E, V, R = a
-    FT, FE = a.FT, a.FE
-
-    return fastpow(FT * TauII, -1 + n) *
+    a::DiffusionCreep, TauII::_T; T=one(precision(a)), P=zero(precision(a)), f=one(precision(a)), d=one(precision(a)), kwargs...
+) where {_T}
+    @unpack_val r, p, A, E, V, R = a
+    FT, FE = a.FT, a.FE
+
+    return fastpow(FT * TauII, 0) *
            fastpow(f, r) *
            fastpow(d, p) *
            A *
            FT *
-           n *
            exp((-E - P * V) / (R * T)) *
            (1 / FE)
 end
 
+
+@inline function dεII_dτII(
+    a::DiffusionCreep, TauII::Quantity; T=1K, P=0Pa, f=1NoUnits, d=1m, kwargs...
+) where {_T}
+    @unpack_units r, p, A, E, V, R = a
+    FT, FE = a.FT, a.FE
+
+    return FT  *
+           f^r *
+           d^p *
+           A *
+           FT *
+           exp((-E - P * V) / (R * T)) *
+           (1 / FE)
+end
+
+
+
 """
     computeCreepLaw_TauII(EpsII::_T, a::DiffusionCreep; T::_T, P=zero(_T), f=one(_T), d=one(_T), kwargs...)
 
 Returns diffusion creep stress as a function of 2nd invariant of the strain rate 
 """
 @inline function compute_τII(
-    a::DiffusionCreep, EpsII::_T; T::_T=one(_T), P=zero(_T), f=one(_T), d=one(_T), kwargs...
-) where {_T}
-    @unpack_val n, r, p, A, E, V, R = a
+    a::DiffusionCreep, EpsII::_T; T=one(precision(a)), P=zero(precision(a)), f=one(precision(a)), d=one(precision(a)), kwargs...
+) where {_T}
+    @unpack_val r, p, A, E, V, R = a
     FT, FE = a.FT, a.FE
 
     τ =
-        fastpow(A, -1 / n) *
-        fastpow(EpsII * FE, 1 / n) *
-        fastpow(f, -r / n) *
-        fastpow(d, -p / n) *
-        exp((E + P * V) / (n * R * T)) / FT
+        fastpow(A, -1 ) *
+                EpsII * FE *
+        fastpow(f, -r ) *
+        fastpow(d, -p ) *
+        exp((E + P * V) / (R * T)) / FT
 
     return τ
 end
@@ -333,15 +271,15 @@
 @inline function compute_τII(
     a::DiffusionCreep, EpsII::Quantity; T=1K, P=0Pa, f=1NoUnits, d=1m, kwargs...
 ) where {_T}
-    @unpack_units n, r, p, A, E, V, R = a
+    @unpack_units r, p, A, E, V, R = a
     FT, FE = a.FT, a.FE
 
     τ =
-        A^(-1 / n) *
-        (EpsII * FE)^(1 / n) *
-        f^(-r / n) *
-        d^(-p / n) *
-        exp((E + P * V) / (n * R * T)) / FT
+        A^(-1 ) *
+        (EpsII * FE)^(1) *
+        f^(-r ) *
+        d^(-p ) *
+        exp((E + P * V) / (R * T)) / FT
 
     return τ
 end
@@ -364,165 +302,6 @@
 end
 
 @inline function dτII_dεII(
-    a::DiffusionCreep, EpsII::_T; T::_T=one(_T), P=zero(_T), f=one(_T), d=one(_T), kwargs...
-) where {_T}
-    @unpack_val n, r, p, A, E, V, R = a
-    FT, FE = a.FT, a.FE
-
-    # computed symbolically:
-    return (
-        FE *
-        (A^(-1 / n)) *
-        (d^((-p) / n)) *
-        (f^((-r) / n)) *
-        ((EpsII * FE)^(1 / n - 1)) *
-        exp((E + P * V) / (R * T * n))
-    ) / (FT * n)
-end
-
-=======
-
-"""
-@inline function compute_εII(
-    a::DiffusionCreep, TauII::_T; T=one(precision(a)), P=zero(precision(a)), f=one(precision(a)), d=one(precision(a)), kwargs...
-) where {_T}
-    @unpack_val r, p, A, E, V, R = a
-    FT, FE = a.FT, a.FE
-
-    return A *
-           TauII * FT *
-           fastpow(f, r) *
-           fastpow(d, p) *
-           exp(-(E + P * V) / (R * T)) / FE
-end
-
-@inline function compute_εII(
-    a::DiffusionCreep, TauII::Quantity; T=1K, P=0Pa, f=1NoUnits, d=1e-3m, args...
-)
-    @unpack_units r, p, A, E, V, R = a
-    FT, FE = a.FT, a.FE
-
-    ε = A * (TauII * FT) * f^(r) * d^(p) * exp(-(E + P * V) / (R * T)) / FE
-
-    return ε
-end
-
-"""
-    compute_εII!(EpsII::AbstractArray{_T,N}, a, TauII::AbstractArray{_T,N}; T, P, f,d,kwargs...)
-
-Computes strainrate as a function of stress
-"""
-function compute_εII!(
-    EpsII::AbstractArray{_T,N},
-    a::DiffusionCreep,
-    TauII::AbstractArray{_T,N};
-    T=ones(size(TauII))::AbstractArray{_T,N},
-    P=zero(TauII)::AbstractArray{_T,N},
-    f=ones(size(TauII))::AbstractArray{_T,N},
-    d=ones(size(TauII))::AbstractArray{_T,N},
-    kwargs...,
-) where {N,_T}
-    @inbounds for i in eachindex(EpsII)
-        EpsII[i] = compute_εII(a, TauII[i]; T=T[i], P=P[i], f=f[i], d=d[i])
-    end
-
-    return nothing
-end
-
-"""
-    dεII_dτII(a::DiffusionCreep, TauII::_T; T::_T, P=zero(_T), f=one(_T), d=one(_T), kwargs...)
-
-returns the derivative of strainrate versus stress 
-"""
-@inline function dεII_dτII(
-    a::DiffusionCreep, TauII::_T; T=one(precision(a)), P=zero(precision(a)), f=one(precision(a)), d=one(precision(a)), kwargs...
-) where {_T}
-    @unpack_val r, p, A, E, V, R = a
-    FT, FE = a.FT, a.FE
-
-    return fastpow(FT * TauII, 0) *
-           fastpow(f, r) *
-           fastpow(d, p) *
-           A *
-           FT *
-           exp((-E - P * V) / (R * T)) *
-           (1 / FE)
-end
-
-
-@inline function dεII_dτII(
-    a::DiffusionCreep, TauII::Quantity; T=1K, P=0Pa, f=1NoUnits, d=1m, kwargs...
-) where {_T}
-    @unpack_units r, p, A, E, V, R = a
-    FT, FE = a.FT, a.FE
-
-    return FT  *
-           f^r *
-           d^p *
-           A *
-           FT *
-           exp((-E - P * V) / (R * T)) *
-           (1 / FE)
-end
-
-
-
-"""
-    computeCreepLaw_TauII(EpsII::_T, a::DiffusionCreep; T::_T, P=zero(_T), f=one(_T), d=one(_T), kwargs...)
-
-Returns diffusion creep stress as a function of 2nd invariant of the strain rate 
-"""
-@inline function compute_τII(
-    a::DiffusionCreep, EpsII::_T; T=one(precision(a)), P=zero(precision(a)), f=one(precision(a)), d=one(precision(a)), kwargs...
-) where {_T}
-    @unpack_val r, p, A, E, V, R = a
-    FT, FE = a.FT, a.FE
-
-    τ =
-        fastpow(A, -1 ) *
-                EpsII * FE *
-        fastpow(f, -r ) *
-        fastpow(d, -p ) *
-        exp((E + P * V) / (R * T)) / FT
-
-    return τ
-end
-
-@inline function compute_τII(
-    a::DiffusionCreep, EpsII::Quantity; T=1K, P=0Pa, f=1NoUnits, d=1m, kwargs...
-) where {_T}
-    @unpack_units r, p, A, E, V, R = a
-    FT, FE = a.FT, a.FE
-
-    τ =
-        A^(-1 ) *
-        (EpsII * FE)^(1) *
-        f^(-r ) *
-        d^(-p ) *
-        exp((E + P * V) / (R * T)) / FT
-
-    return τ
-end
-
-
-function compute_τII!(
-    TauII::AbstractArray{_T,N},
-    a::DiffusionCreep,
-    EpsII::AbstractArray{_T,N};
-    T=ones(size(TauII))::AbstractArray{_T,N},
-    P=zero(TauII)::AbstractArray{_T,N},
-    f=ones(size(TauII))::AbstractArray{_T,N},
-    d=ones(size(TauII))::AbstractArray{_T,N},
-    kwargs...,
-) where {N,_T}
-    @inbounds for i in eachindex(EpsII)
-        TauII[i] = compute_τII(a, EpsII[i]; T=T[i], P=P[i], f=f[i], d=d[i])
-    end
-
-    return nothing
-end
-
-@inline function dτII_dεII(
     a::DiffusionCreep, EpsII::_T; T=one(precision(a)), P=zero(precision(a)), f=one(precision(a)), d=one(precision(a)), kwargs...
 ) where {_T}
     @unpack_val r, p, A, E, V, R = a
@@ -556,22 +335,13 @@
     ) / (FT )
 end
 
->>>>>>> f6134c0e
 # Print info 
 function show(io::IO, g::DiffusionCreep)
     return print(
         io,
-<<<<<<< HEAD
-        "DiffusionCreep: Name = $(String(collect(g.Name))), n=$(Value(g.n)), r=$(Value(g.r)), p=$(Value(g.p)), A=$(Value(g.A)), E=$(Value(g.E)), V=$(Value(g.V)), FT=$(g.FT), FE=$(g.FE)",
-    )
-end
-
-# Add a list of pre-defined creep laws 
-=======
         "DiffusionCreep: Name = $(String(collect(g.Name))), r=$(Value(g.r)), p=$(Value(g.p)), A=$(Value(g.A)), E=$(Value(g.E)), V=$(Value(g.V)), FT=$(g.FT), FE=$(g.FE)",
     )
 end
 
 # load collection of diffusion creep laws
->>>>>>> f6134c0e
 include("Data/DiffusionCreep.jl")