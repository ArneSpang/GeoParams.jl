--- conflicted
+++ resolved
@@ -1,4 +1,3 @@
-<<<<<<< HEAD
 # This implements viscous creep laws and routines to compute with them
 #
 # Note that various simple creep laws are defined in this file; 
@@ -250,7 +249,7 @@
 
 @inline function compute_τII(
     a::DislocationCreep, EpsII::Quantity; P=0Pa, T=1K, f=1NoUnits, args...
-) where {_T}
+)
     @unpack_units n, r, A, E, V, R = a
     FT, FE = a.FT, a.FE
 
@@ -323,331 +322,4 @@
 #-------------------------------------------------------------------------
 
 # load collection of dislocation creep laws
-include("Data/DislocationCreep.jl")
-=======
-# This implements viscous creep laws and routines to compute with them
-#
-# Note that various simple creep laws are defined in this file; 
-# more complex ones (such as DislocationCreep) are in separate files 
-# in the same directory
-#
-# In case you want to add new creep laws, have a look at how the ones
-# here are implemented. Please add tests as well!
-
-export DislocationCreep,
-    DislocationCreep_info,
-    SetDislocationCreep,
-    remove_tensor_correction,
-    dεII_dτII,
-    dτII_dεII
-
-# Dislocation Creep ------------------------------------------------
-"""
-    DislocationCreep(n = 1.0NoUnits, r = 0.0NoUnits, A = 1.5MPa/s, E = 476.0kJ/mol, V = 6e-6m^3/mol, apparatus = AxialCompression )
-    
-Defines the flow law parameter of a dislocation creep law.
-
-The (isotropic) dislocation creep law, as used by experimentalists, is given by  
-```math  
-     \\dot{\\gamma} = A \\sigma_\\mathrm{d}^n f_\\mathrm{H2O}^r \\exp\\left(-\\frac{E+PV}{RT}\\right)
-```
-where 
-- ``n`` is the power law exponent  
-- ``r`` is the exponent of fugacity dependence 
-- ``A`` is a pre-exponential factor ``[\\mathrm{MPa}^{-n}s^{-1}]`` (if manually defined, ``n`` and ``r`` must be either pre-defined or substituted) 
-- ``E`` is the activation energy ``\\mathrm{[kJ/mol]}`` 
-- ``V`` is the activation volume ``\\mathrm{[m^3/mol]}`` 
-- ``\\dot{\\gamma}`` is the strain rate ``\\mathrm{[1/s]}`` 
-- ``\\sigma_\\mathrm{d}`` is the differential stress ``\\mathrm{[MPa]}`` which are converted into second invariants using the `Apparatus` variable that can be
-either `AxialCompression`, `SimpleShear` or `Invariant`. If the flow law paramters are already given as a function of second invariants, choose `Apparatus=Invariant`.
-
-# Example
-```julia-repl 
-julia> x2 = DislocationCreep(n=3)
-DislocationCreep: n=3, r=0.0, A=1.5 MPa^-3 s^-1, E=476.0 kJ mol^-1, V=6.0e-6 m^3 mol^-1, Apparatus=AxialCompression
-```
-"""
-struct DislocationCreep{T,N,U1,U2,U3,U4,U5} <: AbstractCreepLaw{T}
-    Name::NTuple{N,Char}
-    n::GeoUnit{T,U1} # power-law exponent
-    r::GeoUnit{T,U1} # exponent of water-fugacity
-    A::GeoUnit{T,U2} # material specific rheological parameter
-    E::GeoUnit{T,U3} # activation energy
-    V::GeoUnit{T,U4} # activation volume
-    R::GeoUnit{T,U5} # universal gas constant
-    Apparatus::Int8 # type of experimental apparatus, either AxialCompression, SimpleShear or Invariant
-    FT::T # type of experimental apparatus, either AxialCompression, SimpleShear or Invariant
-    FE::T # type of experimental apparatus, either AxialCompression, SimpleShear or Invariant
-
-    function DislocationCreep(;
-        Name="",
-        n=1.0NoUnits,
-        r=0.0NoUnits,
-        A=1.5MPa^(-n) / s,
-        E=476.0kJ / mol,
-        V=6e-6m^3 / mol,
-        R=8.3145J / mol / K,
-        Apparatus=AxialCompression,
-    )
-
-        # Rheology name
-        Name = String(join(Name))
-        N = length(Name)
-        NameU = NTuple{N,Char}(collect.(Name))
-        
-        # Corrections from lab experiments
-        FT, FE = CorrectionFactor(Apparatus)
-        # Convert to GeoUnits
-        nU = n isa GeoUnit ? n : convert(GeoUnit, n)
-        rU = r isa GeoUnit ? r : convert(GeoUnit, r)
-        AU = A isa GeoUnit ? A : convert(GeoUnit, A)
-        EU = E isa GeoUnit ? E : convert(GeoUnit, E)
-        VU = V isa GeoUnit ? V : convert(GeoUnit, V)
-        RU = R isa GeoUnit ? R : convert(GeoUnit, R)
-        # Extract struct types
-        T = typeof(nU).types[1]
-        U1 = typeof(nU).types[2]
-        U2 = typeof(AU).types[2]
-        U3 = typeof(EU).types[2]
-        U4 = typeof(VU).types[2]
-        U5 = typeof(RU).types[2]
-        # Create struct
-        return new{T,N,U1,U2,U3,U4,U5}(
-            NameU, nU, rU, AU, EU, VU, RU, Int8(Apparatus), FT, FE
-        )
-    end
-
-    function DislocationCreep(Name, n, r, A, E, V, R, Apparatus, FT, FE)
-        return DislocationCreep(;
-            Name=Name, n=n, r=r, A=A, E=E, V=V, R=R, Apparatus=Apparatus
-        )
-    end
-end
-
-"""
-    Transforms units from MPa, kJ etc. to basic units such as Pa, J etc.
-"""
-
-function Transform_DislocationCreep(name; kwargs)
-    p_in = DislocationCreep_info[name][1]
-
-    # Take optional arguments 
-    v_kwargs = values(kwargs)
-    val = GeoUnit.(values(v_kwargs))
-    
-    args = (Name=p_in.Name, n=p_in.n, r=p_in.r, A=p_in.A, E=p_in.E, V=p_in.V, Apparatus=p_in.Apparatus)
-    p = merge(args, NamedTuple{keys(v_kwargs)}(val))
-    
-    Name = String(collect(p.Name))
-    n = Value(p.n)
-    A_Pa = uconvert(Pa^(-NumValue(p.n)) / s, Value(p.A))
-    E_J = uconvert(J / mol, Value(p.E))
-    V_m3 = uconvert(m^3 / mol, Value(p.V))
-
-    Apparatus = p.Apparatus
-    r = Value(p.r)
-
-    # args from database
-    args = (Name=Name, n=n, r=r, A=A_Pa, E=E_J, V=V_m3, Apparatus=Apparatus)
-    
-    return DislocationCreep(; args...)
-end
-
-"""
-    s = remove_tensor_correction(s::DiffusionCreep)
-
-Removes the tensor correction of the creeplaw, which is useful to compare the implemented creeplaws
-with the curves of the original publications, as those publications usually do not transfer their data to tensor format
-"""
-function remove_tensor_correction(s::DislocationCreep)
-    name = String(collect(s.Name))
-
-    return DislocationCreep(;
-        Name=name, n=s.n, r=s.r, A=s.A, E=s.E, V=s.V, Apparatus=Invariant
-    )
-end
-
-function param_info(s::DislocationCreep)
-    name = String(collect(s.Name))
-    eq = L"\tau_{ij} = 2 \eta  \dot{\varepsilon}_{ij}"
-    if name == ""
-        return MaterialParamsInfo(; Equation=eq)
-    end
-    inf = DislocationCreep_info[name][2]
-    return MaterialParamsInfo(;
-        Equation=eq, Comment=inf.Comment, BibTex_Reference=inf.BibTex_Reference
-    )
-end
-
-# Calculation routines for linear viscous rheologies
-# All inputs must be non-dimensionalized (or converted to consitent units) GeoUnits
-@inline function compute_εII(
-    a::DislocationCreep, TauII::_T; T=one(precision(a)), P=zero(precision(a)), f=one(precision(a)), args...
-) where {_T}
-    @unpack_val n, r, A, E, V, R = a
-    FT, FE = a.FT, a.FE
-
-    ε = A * fastpow(TauII * FT, n) * fastpow(f, r) * exp(-(E + P * V) / (R * T)) / FE
-    return ε
-end
-
-@inline function compute_εII(
-    a::DislocationCreep, TauII::Quantity; T=1K, P=0Pa, f=1NoUnits, args...
-)
-    @unpack_units n, r, A, E, V, R = a
-    FT, FE = a.FT, a.FE
-
-    ε = A * (TauII * FT)^n * f^r * exp(-(E + P * V) / (R * T)) / FE
-
-    return ε
-end
-
-function compute_εII!(
-    EpsII::AbstractArray{_T,N},
-    a::DislocationCreep,
-    TauII::AbstractArray{_T,N};
-    P=zero(TauII)::AbstractArray{_T,N},
-    T=ones(size(TauII))::AbstractArray{_T,N},
-    f=ones(size(TauII))::AbstractArray{_T,N},
-    kwargs...,
-) where {N,_T}
-    @inbounds for i in eachindex(EpsII)
-        EpsII[i] = compute_εII(a, TauII[i]; T=T[i], P=P[i], f=f[i])
-    end
-
-    return nothing
-end
-
-@inline function dεII_dτII(
-    a::DislocationCreep, TauII::_T; T=one(precision(a)), P=zero(precision(a)), f=one(precision(a)), args...
-) where {_T}
-    @unpack_val n, r, A, E, V, R = a
-    FT, FE = a.FT, a.FE
-
-    return fastpow(FT * TauII, -1 + n) *
-           fastpow(f, r) *
-           A *
-           FT *
-           n *
-           exp(-(E + P * V) / (R * T)) *
-           (1 / FE)
-end
-
-@inline function dεII_dτII(
-    a::DislocationCreep, TauII::Quantity; T=1K, P=0Pa, f=1NoUnits, args...
-)
-    @unpack_units n, r, A, E, V, R = a
-    FT, FE = a.FT, a.FE
-
-    return (FT * TauII)^(-1 + n) *
-           f^r *
-           A *
-           FT *
-           n *
-           exp(-(E + P * V) / (R * T)) *
-           (1 / FE)
-end
-
-
-"""
-    compute_τII(a::DislocationCreep, EpsII; P, T, f, args...)
-
-Computes the stress for a Dislocation creep law given a certain strain rate
-
-"""
-@inline function compute_τII(
-    a::DislocationCreep, EpsII::_T; T=one(precision(a)), P=zero(precision(a)), 
-    f=one(precision(a)), args...
-) where {_T}
-    local n, r, A, E, V, R
-    if EpsII isa Quantity
-        @unpack_units n, r, A, E, V, R = a
-    else
-        @unpack_val n, r, A, E, V, R = a
-    end
-
-    FT, FE = a.FT, a.FE
-
-    return fastpow(A, -1 / n) *
-           fastpow(EpsII * FE, 1 / n) *
-           fastpow(f, -r / n) *
-           exp((E + P * V) / (n * R * T)) / FT
-end
-
-@inline function compute_τII(
-    a::DislocationCreep, EpsII::Quantity; P=0Pa, T=1K, f=1NoUnits, args...
-)
-    @unpack_units n, r, A, E, V, R = a
-    FT, FE = a.FT, a.FE
-
-    τ = A^(-1 / n) * (EpsII * FE)^(1 / n) * f^(-r / n) * exp((E + P * V) / (n * R * T)) / FT
-
-    return τ
-end
-
-"""
-    compute_τII!(TauII::AbstractArray{_T,N}, a::DislocationCreep, EpsII::AbstractArray{_T,N}; 
-        P =       zero(TauII)::AbstractArray{_T,N}, 
-        T = ones(size(TauII))::AbstractArray{_T,N}, 
-        f = ones(size(TauII))::AbstractArray{_T,N})
-
-Computes the deviatoric stress invariant for a dislocation creep law
-"""
-function compute_τII!(
-    TauII::AbstractArray{_T,N},
-    a::DislocationCreep,
-    EpsII::AbstractArray{_T,N};
-    T=ones(size(TauII))::AbstractArray{_T,N},
-    P=zero(TauII)::AbstractArray{_T,N},
-    f=ones(size(TauII))::AbstractArray{_T,N},
-    kwargs...,
-) where {N,_T}
-    @inbounds for i in eachindex(TauII)
-        TauII[i] = compute_τII(a, EpsII[i]; T=T[i], P=P[i], f=f[i])
-    end
-
-    return nothing
-end
-
-@inline function dτII_dεII(
-    a::DislocationCreep, EpsII::_T; T=one(precision(a)), P=zero(precision(a)), f=one(precision(a)), args...
-) where {_T}
-    @unpack_val n, r, A, E, V, R = a
-    FT, FE = a.FT, a.FE
-
-    return (
-        FE *
-        (A^(-1 / n)) *
-        (f^((-r) / n)) *
-        ((EpsII * FE)^(1 / n - 1)) *
-        exp((E + P * V) / (R * T * n))
-    ) / (FT * n)
-end
-
-@inline function dτII_dεII(
-    a::DislocationCreep, EpsII::Quantity; P=0Pa, T=1K, f=1NoUnits, args...
-)
-    @unpack_units n, r, A, E, V, R = a
-    FT, FE = a.FT, a.FE
-
-    return (
-        FE *
-        (A^(-1 / n)) *
-        (f^((-r) / n)) *
-        ((EpsII * FE)^(1 / n - 1)) *
-        exp((E + P * V) / (R * T * n))
-    ) / (FT * n)
-end
-
-# Print info 
-function show(io::IO, g::DislocationCreep)
-    return print(
-        io,
-        "DislocationCreep: Name = $(String(collect(g.Name))), n=$(Value(g.n)), r=$(Value(g.r)), A=$(Value(g.A)), E=$(Value(g.E)), V=$(Value(g.V)), FT=$(g.FT), FE=$(g.FE), Apparatus=$(g.Apparatus)",
-    )
-end
-#-------------------------------------------------------------------------
-
-# load collection of dislocation creep laws
-include("Data/DislocationCreep.jl")
->>>>>>> 83084f93
+include("Data/DislocationCreep.jl")