# This implements viscous creep laws and routines to compute with them
#
# Note that various simple creep laws are defined in this file; 
# more complex ones (such as DislocationCreep) are in separate files 
# in the same directory
#
# In case you want to add new creep laws, have a look at how the ones
# here are implemented. Please add tests as well!

export DislocationCreep,
    DislocationCreep_info,
    SetDislocationCreep,
    remove_tensor_correction,
    dεII_dτII,
    dτII_dεII

# Dislocation Creep ------------------------------------------------
"""
    DislocationCreep(n = 1.0NoUnits, r = 0.0NoUnits, A = 1.5MPa/s, E = 476.0kJ/mol, V = 6e-6m^3/mol, apparatus = AxialCompression )
    
Defines the flow law parameter of a dislocation creep law.

The (isotropic) dislocation creep law, as used by experimentalists, is given by  
```math  
     \\dot{\\gamma} = A \\sigma_\\mathrm{d}^n f_\\mathrm{H2O}^r \\exp\\left(-\\frac{E+PV}{RT}\\right)
```
where 
- ``n`` is the power law exponent  
- ``r`` is the exponent of fugacity dependence 
- ``A`` is a pre-exponential factor ``[\\mathrm{MPa}^{-n}s^{-1}]`` (if manually defined, ``n`` and ``r`` must be either pre-defined or substituted) 
- ``E`` is the activation energy ``\\mathrm{[kJ/mol]}`` 
- ``V`` is the activation volume ``\\mathrm{[m^3/mol]}`` 
- ``\\dot{\\gamma}`` is the strain rate ``\\mathrm{[1/s]}`` 
- ``\\sigma_\\mathrm{d}`` is the differential stress ``\\mathrm{[MPa]}`` which are converted into second invariants using the `Apparatus` variable that can be
either `AxialCompression`, `SimpleShear` or `Invariant`. If the flow law paramters are already given as a function of second invariants, choose `Apparatus=Invariant`.

# Example
```julia-repl 
julia> x2 = DislocationCreep(n=3)
DislocationCreep: n=3, r=0.0, A=1.5 MPa^-3 s^-1, E=476.0 kJ mol^-1, V=6.0e-6 m^3 mol^-1, Apparatus=AxialCompression
```
"""
struct DislocationCreep{T,N,U1,U2,U3,U4,U5} <: AbstractCreepLaw{T}
    Name::NTuple{N,Char}
    n::GeoUnit{T,U1} # power-law exponent
    r::GeoUnit{T,U1} # exponent of water-fugacity
    A::GeoUnit{T,U2} # material specific rheological parameter
    E::GeoUnit{T,U3} # activation energy
    V::GeoUnit{T,U4} # activation volume
    R::GeoUnit{T,U5} # universal gas constant
    Apparatus::Int8 # type of experimental apparatus, either AxialCompression, SimpleShear or Invariant
    FT::T # type of experimental apparatus, either AxialCompression, SimpleShear or Invariant
    FE::T # type of experimental apparatus, either AxialCompression, SimpleShear or Invariant

    function DislocationCreep(;
        Name="",
        n=1.0NoUnits,
        r=0.0NoUnits,
<<<<<<< HEAD
        A=1.5MPa^(-n) / s,
=======
        A=1.5MPa^(-n ) / s,
>>>>>>> a2ce4582
        E=476.0kJ / mol,
        V=6e-6m^3 / mol,
        R=8.3145J / mol / K,
        Apparatus=AxialCompression,
    )

        # Rheology name
        Name = String(join(Name))
<<<<<<< HEAD
=======
        
>>>>>>> a2ce4582
        N = length(Name)
        NameU = NTuple{N,Char}(collect.(Name))
        
        # Corrections from lab experiments
        FT, FE = CorrectionFactor(Apparatus)
        # Convert to GeoUnits
        nU = n isa GeoUnit ? n : convert(GeoUnit, n)
        rU = r isa GeoUnit ? r : convert(GeoUnit, r)
        AU = A isa GeoUnit ? A : convert(GeoUnit, A)
        EU = E isa GeoUnit ? E : convert(GeoUnit, E)
        VU = V isa GeoUnit ? V : convert(GeoUnit, V)
        RU = R isa GeoUnit ? R : convert(GeoUnit, R)
        # Extract struct types
        T = typeof(nU).types[1]
        U1 = typeof(nU).types[2]
        U2 = typeof(AU).types[2]
        U3 = typeof(EU).types[2]
        U4 = typeof(VU).types[2]
        U5 = typeof(RU).types[2]
        # Create struct
        return new{T,N,U1,U2,U3,U4,U5}(
            NameU, nU, rU, AU, EU, VU, RU, Int8(Apparatus), FT, FE
        )
    end

    function DislocationCreep(Name, n, r, A, E, V, R, Apparatus, FT, FE)
        return DislocationCreep(;
            Name=Name, n=n, r=r, A=A, E=E, V=V, R=R, Apparatus=Apparatus
        )
    end
end

"""
    Transforms units from MPa, kJ etc. to basic units such as Pa, J etc.
"""

function Transform_DislocationCreep(name)
    p = DislocationCreep_info[name][1]

    Name = String(collect(p.Name))
    n = Value(p.n)
    A_Pa = uconvert(Pa^(-NumValue(p.n)) / s, Value(p.A))
    E_J = uconvert(J / mol, Value(p.E))
    V_m3 = uconvert(m^3 / mol, Value(p.V))

    Apparatus = p.Apparatus
    r = Value(p.r)

    return DislocationCreep(;
        Name=Name, n=n, r=r, A=A_Pa, E=E_J, V=V_m3, Apparatus=Apparatus
    )
end

"""
    s = remove_tensor_correction(s::DiffusionCreep)

Removes the tensor correction of the creeplaw, which is useful to compare the implemented creeplaws
with the curves of the original publications, as those publications usually do not transfer their data to tensor format
"""
function remove_tensor_correction(s::DislocationCreep)
    name = String(collect(s.Name))

    return DislocationCreep(;
        Name=name, n=s.n, r=s.r, A=s.A, E=s.E, V=s.V, Apparatus=Invariant
    )
end

function param_info(s::DislocationCreep)
    name = String(collect(s.Name))
    eq = L"\tau_{ij} = 2 \eta  \dot{\varepsilon}_{ij}"
    if name == ""
        return MaterialParamsInfo(; Equation=eq)
    end
    inf = DislocationCreep_info[name][2]
    return MaterialParamsInfo(;
        Equation=eq, Comment=inf.Comment, BibTex_Reference=inf.BibTex_Reference
    )
end

# Calculation routines for linear viscous rheologies
# All inputs must be non-dimensionalized (or converted to consitent units) GeoUnits
@inline function compute_εII(
    a::DislocationCreep, TauII::_T; T=one(precision(a)), P=zero(precision(a)), f=one(precision(a)), args...
) where {_T}
    @unpack_val n, r, A, E, V, R = a
    FT, FE = a.FT, a.FE

    ε = A * fastpow(TauII * FT, n) * fastpow(f, r) * exp(-(E + P * V) / (R * T)) / FE
    return ε
end

@inline function compute_εII(
    a::DislocationCreep, TauII::Quantity; T=1K, P=0Pa, f=1NoUnits, args...
)
    @unpack_units n, r, A, E, V, R = a
    FT, FE = a.FT, a.FE

    ε = A * (TauII * FT)^n * f^r * exp(-(E + P * V) / (R * T)) / FE

    return ε
end

function compute_εII!(
    EpsII::AbstractArray{_T,N},
    a::DislocationCreep,
    TauII::AbstractArray{_T,N};
    P=zero(TauII)::AbstractArray{_T,N},
    T=ones(size(TauII))::AbstractArray{_T,N},
    f=ones(size(TauII))::AbstractArray{_T,N},
    kwargs...,
) where {N,_T}
    @inbounds for i in eachindex(EpsII)
        EpsII[i] = compute_εII(a, TauII[i]; T=T[i], P=P[i], f=f[i])
    end

    return nothing
end

@inline function dεII_dτII(
    a::DislocationCreep, TauII::_T; T=one(precision(a)), P=zero(precision(a)), f=one(precision(a)), args...
) where {_T}
    @unpack_val n, r, A, E, V, R = a
    FT, FE = a.FT, a.FE

    return fastpow(FT * TauII, -1 + n) *
           fastpow(f, r) *
           A *
           FT *
           n *
           exp(-(E + P * V) / (R * T)) *
           (1 / FE)
end

@inline function dεII_dτII(
    a::DislocationCreep, TauII::Quantity; T=1K, P=0Pa, f=1NoUnits, args...
)
    @unpack_units n, r, A, E, V, R = a
    FT, FE = a.FT, a.FE

    return (FT * TauII)^(-1 + n) *
           f^r *
           A *
           FT *
           n *
           exp(-(E + P * V) / (R * T)) *
           (1 / FE)
end


"""
    compute_τII(a::DislocationCreep, EpsII; P, T, f, args...)

Computes the stress for a Dislocation creep law given a certain strain rate

"""
@inline function compute_τII(
    a::DislocationCreep, EpsII::_T; T=one(precision(a)), P=zero(precision(a)), 
    f=one(precision(a)), args...
) where {_T}
    local n, r, A, E, V, R
    if EpsII isa Quantity
        @unpack_units n, r, A, E, V, R = a
    else
        @unpack_val n, r, A, E, V, R = a
    end

    FT, FE = a.FT, a.FE

    return fastpow(A, -1 / n) *
           fastpow(EpsII * FE, 1 / n) *
           fastpow(f, -r / n) *
           exp((E + P * V) / (n * R * T)) / FT
end

@inline function compute_τII(
    a::DislocationCreep, EpsII::Quantity; P=0Pa, T=1K, f=1NoUnits, args...
) where {_T}
    @unpack_units n, r, A, E, V, R = a
    FT, FE = a.FT, a.FE

    τ = A^(-1 / n) * (EpsII * FE)^(1 / n) * f^(-r / n) * exp((E + P * V) / (n * R * T)) / FT

    return τ
end

"""
    compute_τII!(TauII::AbstractArray{_T,N}, a::DislocationCreep, EpsII::AbstractArray{_T,N}; 
        P =       zero(TauII)::AbstractArray{_T,N}, 
        T = ones(size(TauII))::AbstractArray{_T,N}, 
        f = ones(size(TauII))::AbstractArray{_T,N})

Computes the deviatoric stress invariant for a dislocation creep law
"""
function compute_τII!(
    TauII::AbstractArray{_T,N},
    a::DislocationCreep,
    EpsII::AbstractArray{_T,N};
    T=ones(size(TauII))::AbstractArray{_T,N},
    P=zero(TauII)::AbstractArray{_T,N},
    f=ones(size(TauII))::AbstractArray{_T,N},
    kwargs...,
) where {N,_T}
    @inbounds for i in eachindex(TauII)
        TauII[i] = compute_τII(a, EpsII[i]; T=T[i], P=P[i], f=f[i])
    end

    return nothing
end

@inline function dτII_dεII(
    a::DislocationCreep, EpsII::_T; T=one(precision(a)), P=zero(precision(a)), f=one(precision(a)), args...
) where {_T}
    @unpack_val n, r, A, E, V, R = a
    FT, FE = a.FT, a.FE

    return (
        FE *
        (A^(-1 / n)) *
        (f^((-r) / n)) *
        ((EpsII * FE)^(1 / n - 1)) *
        exp((E + P * V) / (R * T * n))
    ) / (FT * n)
end

@inline function dτII_dεII(
    a::DislocationCreep, EpsII::Quantity; P=0Pa, T=1K, f=1NoUnits, args...
)
    @unpack_units n, r, A, E, V, R = a
    FT, FE = a.FT, a.FE

    return (
        FE *
        (A^(-1 / n)) *
        (f^((-r) / n)) *
        ((EpsII * FE)^(1 / n - 1)) *
        exp((E + P * V) / (R * T * n))
    ) / (FT * n)
end

# Print info 
function show(io::IO, g::DislocationCreep)
    return print(
        io,
        "DislocationCreep: Name = $(String(collect(g.Name))), n=$(Value(g.n)), r=$(Value(g.r)), A=$(Value(g.A)), E=$(Value(g.E)), V=$(Value(g.V)), FT=$(g.FT), FE=$(g.FE), Apparatus=$(g.Apparatus)",
    )
end
#-------------------------------------------------------------------------

# load collection of dislocation creep laws
include("Data/DislocationCreep.jl")<|MERGE_RESOLUTION|>--- conflicted
+++ resolved
@@ -56,11 +56,7 @@
         Name="",
         n=1.0NoUnits,
         r=0.0NoUnits,
-<<<<<<< HEAD
         A=1.5MPa^(-n) / s,
-=======
-        A=1.5MPa^(-n ) / s,
->>>>>>> a2ce4582
         E=476.0kJ / mol,
         V=6e-6m^3 / mol,
         R=8.3145J / mol / K,
@@ -69,10 +65,6 @@
 
         # Rheology name
         Name = String(join(Name))
-<<<<<<< HEAD
-=======
-        
->>>>>>> a2ce4582
         N = length(Name)
         NameU = NTuple{N,Char}(collect.(Name))
         
