--- conflicted
+++ resolved
@@ -571,16 +571,14 @@
                         language={en} }
                 "),
             ),
-<<<<<<< HEAD
-        )
-=======
-        ),
+        )
 
         # Rock salt rheology
         ("Rock salt | Li & Urai (2016)", 
             #  Li & Urai (2016), table 1
             #  referes to Wawersik & Zeuch (1986), values can not be reproduced!
-            (DislocationCreep(
+            (
+                DislocationCreep(
                 Name = "Rock salt | Li & Urai (2016)",
                 n = 5.0NoUnits,
                 A = 7.26e-6MPa^(-5.0)/s, 
@@ -602,13 +600,14 @@
                     }
                 "),
             ),
-        ),
+        )
 
         # Avery Island rock salt rheology
         ("Salado rock salt | Li & Urai (2016)", 
             #  Li & Urai (2016), table 1
             #  referes to Wawersik & Zeuch (1986), values can not be reproduced!
-            (DislocationCreep(
+            (
+                DislocationCreep(
                 Name = "Rock salt | Li & Urai (2016)",
                 n = 5.0NoUnits,
                 A = 7.26e-6MPa^(-5.0)/s, 
@@ -630,7 +629,6 @@
                     }
                 "),
             ),
-        ),
->>>>>>> f612a9cf
+        )
     ],
 ); # end of setting pre-defined creep laws