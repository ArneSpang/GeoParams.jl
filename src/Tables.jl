--- conflicted
+++ resolved
@@ -5,14 +5,7 @@
 using ..Units
 using ..MaterialParameters: MaterialParamsInfo
 
-<<<<<<< HEAD
-export Phase2Dict,
-       Dict2LatexTable
-       Phase2DictMd,
-       Dict2MarkdownTable
-=======
 export Phase2Dict, Dict2LatexTable
->>>>>>> 484cf320
 
 # was tested with:
 # TestPh = (SetMaterialParams(Name="Viscous Matrix", Phase=1, Density=ConstantDensity(),CreepLaws = SetDislocationCreep("Quartz Diorite | Hansen & Carter (1982)")),
@@ -105,43 +98,6 @@
 
     # Descriptions for every parameter that could occur in the table and their corresponding variable name(s) that is used in GeoParams
     desc = Dict(
-<<<<<<< HEAD
-        "\\rho"=>"Density \$(kg/m^{3})\$",
-        "\\rho0"=>"Reference density \$(kg/m^{3})\$",
-        "g"=>"Gravity \$(m/s^{2})\$",
-        "\\eta"=>"Viscosity \$(Pa \\cdot s)\$",
-        "P"=>"Pressure (MPa)","T"=>"Temperature (C)",
-        "V"=>"Volume \$(m^{3})\$" ,"d"=>"Grain size (cm)",
-        "f"=>"Water fugacity (MPa)",
-        "n"=>"Power-law exponent (-)",
-        "r"=>"Water fugacity exponent (-)",
-        "p"=>"Grain size exponent (-)" ,
-        "A"=>"Coefficient \$(Pa^{-n}/s)\$",
-        "E"=>"Activation energy (kJ/mol)",
-        "R"=>"Gas constant (J/mol/K)",
-        "G"=>"Shear modulus (Pa)",
-        "\\nu"=>"Poisson ratio (-)",
-        "K"=>"Bulk modulus (Pa)", 
-        "Y"=>"Young's modulus (Pa)",
-        "k"=>"Thermal conductivity (W/m/K)",
-        "cp"=>"Heat capacity (J/kg/K)",
-        "Q_L"=>"Latent heat (kJ/kg)",
-        "H_r"=>"Radioactive heat \$(W/m^{3})\$",
-        "H_s"=>"Shear heating (-)",
-        "ϕ"=>"Friction angle \$(^{\\circ})\$",
-        "\\psi"=>"Dilation angle \$(^{\\circ})\$",
-        "C"=>"Cohesion (Pa)",
-        "Vp"=>"P-wave velocity (km/s)",
-        "Vs"=>"S-wave velocity (km/s)",
-        "T0"=>"Reference temperature (C)",
-        "P0"=>"Reference pressure (Pa)",
-        "\\beta"=>"Compressibility (1/Pa)",
-        "\\alpha"=>"Thermal expansion coeff. (1/K)"
-        )
-
-    # Generates latex preamble
-    Table  = "\\documentclass{article}\n"
-=======
         "\\rho" => "Density \$(kg/m^{3})\$",
         "\\rho0" => "Reference density \$(kg/m^{3})\$",
         "g" => "Gravity \$(m/s^{2})\$",
@@ -179,7 +135,6 @@
 
     # Generates latex preamble
     Table = "\\documentclass{article}\n"
->>>>>>> 484cf320
     Table *= "\\usepackage{natbib}\n"
     Table *= "\\bibliographystyle{abbrvnat}\n"
     Table *= "\\setcitestyle{authoryear,open={(},close={)}} %Citation-related commands\n"
@@ -192,11 +147,7 @@
     Table *= "\\begin{table}[hbt]\n"
     Table *= "\\centering\n"
     Table *= "\\resizebox{\\columnwidth}{!}{%\n"
-<<<<<<< HEAD
-    Table *= "\\begin{tabular}{ " * "l " * "c " ^ (parse(Int64, d["Name 1"][2])+2) * "}\n"
-=======
     Table *= "\\begin{tabular}{ " * "l " * "c "^(parse(Int64, d["Name 1"][2]) + 2) * "}\n"
->>>>>>> 484cf320
     Table *= "\\toprule[1pt]\n"
     Table *= "\\midrule[0.3pt]\n"
     Table *= " & "
@@ -207,13 +158,7 @@
         Table *= " & " * d["Name $i"][1]
         for j in 1:length(refs)
             if parse(Int64, refpair[j].second[3]) == i
-<<<<<<< HEAD
-                Table *= "(" * "*" ^ counter * ")"
-                currentbib = refpair[j].second[1]
-                startidx = first(findfirst("{", currentbib))
-                endidx = first(findfirst(",", currentbib))
-                InTextRef *= "(" * "*" ^ counter * ") \\cite{" * currentbib[startidx+1:endidx-1] * "}"
-=======
+
                 Table *= "(" * "*"^counter * ")"
                 currentbib = refpair[j].second[1]
                 startidx = first(findfirst("{", currentbib))
@@ -224,7 +169,6 @@
                     ") \\cite{" *
                     currentbib[(startidx + 1):(endidx - 1)] *
                     "}"
->>>>>>> 484cf320
                 if counter != length(refs)
                     InTextRef *= ", "
                 end
@@ -281,35 +225,24 @@
     LinVisc = 0
     for i in 1:length(dictpairs)
         if dictpairs[i].second[3] == "DislCreep" && DislCreep == 0
-<<<<<<< HEAD
-            Table *= "\\rule[-5pt]{-3pt}{20pt} Dislocation Creep: & " * "\\multicolumn{4}{l}{\$ \\dot{\\gamma} = A \\sigma^n f_{H2O}^r \\exp(-\\frac{E+PV}{RT}) \$}\n"
-=======
+
             Table *=
                 "\\rule[-5pt]{-3pt}{20pt} Dislocation Creep: & " *
                 "\\multicolumn{4}{l}{\$ \\dot{\\gamma} = A \\sigma^n f_{H2O}^r \\exp(-\\frac{E+PV}{RT}) \$}\n"
->>>>>>> 484cf320
             Table *= " \\\\\n"
             DislCreep += 1
         end
         if dictpairs[i].second[3] == "DiffCreep" && DiffCreep == 0
-<<<<<<< HEAD
-            Table *= "\\rule[-5pt]{-3pt}{20pt} Diffusion Creep: & " * "\\multicolumn{4}{l}{\$ \\dot{\\gamma} = A \\sigma^n d^p f_{H2O}^r \\exp(-\\frac{E+PV}{RT}) \$}\n"
-=======
             Table *=
                 "\\rule[-5pt]{-3pt}{20pt} Diffusion Creep: & " *
                 "\\multicolumn{4}{l}{\$ \\dot{\\gamma} = A \\sigma^n d^p f_{H2O}^r \\exp(-\\frac{E+PV}{RT}) \$}\n"
->>>>>>> 484cf320
             Table *= " \\\\\n"
             DiffCreep += 1
         end
         if dictpairs[i].second[3] == "LinVisc" && LinVisc == 0
-<<<<<<< HEAD
-            Table *= "\\rule[-5pt]{-3pt}{20pt} Linear Viscous: & " * "\\multicolumn{4}{l}{\$ \\eta  = \\frac{\\tau_{II} }{ 2\\dot{\\varepsilon_{II}}} \$}\n"
-=======
             Table *=
                 "\\rule[-5pt]{-3pt}{20pt} Linear Viscous: & " *
                 "\\multicolumn{4}{l}{\$ \\eta  = \\frac{\\tau_{II} }{ 2\\dot{\\varepsilon_{II}}} \$}\n"
->>>>>>> 484cf320
             Table *= " \\\\\n"
             LinVisc += 1
         end
@@ -340,7 +273,6 @@
     Table *= "\\end{document}\n"
 
     # Writes BibTex sources in to .bib file and Table string into .tex file
-<<<<<<< HEAD
     return write("References.bib", References), write("MaterialParameters.tex", Table)
 end
 
@@ -566,11 +498,6 @@
     # Writes BibTex sources in to .bib file and Table string into .m file
     #write("References.bib", References)
     return write("MaterialParameters.md", Table)
-=======
-    write("References.bib", References)
-    print("\n")
-    return write("MaterialParameters.tex", Table)
->>>>>>> 484cf320
 end
 
 end