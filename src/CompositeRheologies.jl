--- conflicted
+++ resolved
@@ -373,12 +373,8 @@
 
         ϵ = abs(τII - τII_prev) * inv(abs(τII))
         τII_prev = τII
-<<<<<<< HEAD
-        verbose && println(" iter $(iter) $ϵ")
-=======
 
         !isCUDA() && verbose && println(" iter $(iter) $ϵ")
->>>>>>> dbad3dd4
     end
     if !isCUDA() && verbose
         println("final τII = $τII")
@@ -425,13 +421,7 @@
 
         ϵ = abs(τII - τII_prev) * inv(abs(τII))
         τII_prev = τII
-<<<<<<< HEAD
-        
-        verbose && println(" iter $(iter) $ϵ")
-=======
-
         !isCUDA() && verbose && println(" iter $(iter) $ϵ")
->>>>>>> dbad3dd4
     end
     if !isCUDA() && verbose
         println("final τII = $τII")
