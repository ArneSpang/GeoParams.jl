--- conflicted
+++ resolved
@@ -1,2363 +1,1265 @@
-<<<<<<< HEAD
-# This holds structures and computational routines for compositional rheologies
-using StaticArrays
-using Setfield
-
-export CompositeRheology, Parallel, create_rheology_string, print_rheology_matrix
-export time_τII_0D, compute_εII_harmonic, compute_τII_AD, isplastic, compute_p_τII, local_iterations_εvol, compute_p_harmonic
-export computeViscosity_εII, computeViscosity_εII_AD, compute_yieldfunction
-import Base.getindex
-
-import GeoParams.Units: nondimensionalize, dimensionalize
-
-"""
-    Put rheological elements in parallel 
-"""
-struct Parallel{T, N,  Nplast, is_plastic} <: AbstractConstitutiveLaw{T}
-    elements::T
-end
-
-function Parallel(v::T) where T
-    v           = tuple(v...)
-    n           =   length(v)
-
-    # Is one of the elements a plastic element?
-    id_plastic  =   findall(isa.(v, AbstractPlasticity))
-    Nplast      =   length(id_plastic)
-    plastic     =   zeros(Bool,n)
-    if Nplast>0
-        plastic[id_plastic] .= 1
-    end
-    is_plastic  =   SVector{n,Bool}(plastic)
-
-    return Parallel{typeof(v),n, Nplast, is_plastic}(v)
-end
-Parallel(a,b...) = Parallel((a,b...,)) 
-
-
-@generated function getindex(p::Parallel{T, N}, I::Int64) where {T,N}
-    quote
-        Base.@_inline_meta
-        Base.Cartesian.@nexprs $N i -> I == i && return p.elements[i]
-    end
-end
-
-
-"""
-    Structure that holds composite rheologies (e.g., visco-elasto-viscoplastic),
-    but also indicates (in the name) whether we need to perform non-linear iterations.
-"""
-struct CompositeRheology{T, N, 
-                        Npar, is_parallel, 
-                        Nplast, is_plastic, 
-                        Nvol, is_vol
-                        } <: AbstractComposite
-    elements::T
-end
-
-# Defines tuples of composite rheologies, while also checking which type of iterations need to be performed
-function CompositeRheology(v::T) where {T}
-
-    # determine if we have parallel elements & if yes: where
-    id_parallel =   findall(isa.(v, Parallel));
-    Npar        =   length(id_parallel)
-    n           =   length(v)
-    par         =   zeros(Bool,n)
-    if Npar>0
-        par[id_parallel] .= 1
-    end
-    is_parallel =   SVector{n,Bool}(par)
-
-    # determine if we have plastic elements 
-    # NOTE: we likely have to expand this to include parallel elements that have plasticity
-    plastic     =   zeros(Bool,n)
-    for i=1:n
-        if isplastic(v[i])
-            plastic[i] = 1
-        end
-    end
-    Nplast      =   sum(plastic)
-    is_plastic  =   SVector{n,Bool}(plastic)
-    
-    # determine if we have elements that have volumetric deformation
-    # TO BE EXPANDED 
-
-    #Base.Cartesian.@nexprs $N i -> isvolumetric(v.elements[i])
-    id_vol      =   findall(isvolumetric(v))
-    Nvol        =   length(id_vol)
-    volum       =   zeros(Bool,n)
-    if Nvol>0
-        volum[id_vol] .= 1
-    end
-    is_vol      =   SVector{n,Bool}(volum)
-     
-    return CompositeRheology{typeof(v), n, Npar, is_parallel, Nplast, is_plastic, Nvol, is_vol}(v)
-end
-CompositeRheology(a,b...) = CompositeRheology( (a,b...,)) 
-CompositeRheology(a::Parallel) = CompositeRheology( (a,)) 
-
-@generated function getindex(p::CompositeRheology{T, N}, I::Int64) where {T,N}
-    quote
-        Base.@_inline_meta
-        Base.Cartesian.@nexprs $N i -> I == i && return p.elements[i]
-    end
-end
-
-# define rules to nondimensionalise this 
-function nondimensionalize(MatParam::Union{Parallel,CompositeRheology}, g::GeoUnits{TYPE}) where {TYPE}
-    field_new = ();
-    field = MatParam.elements;
-    for i=1:length(MatParam.elements)
-        field_nd  = nondimensionalize(field[i], g) 
-        field_new =  tuple(field_new..., field_nd)
-    end
-    MatParam = set(MatParam, Setfield.PropertyLens{:elements}(), field_new)
-
-    return MatParam
-end
-
-function dimensionalize(MatParam::Union{Parallel,CompositeRheology}, g::GeoUnits{TYPE}) where {TYPE}
-    field_new = ();
-    field = MatParam.elements;
-    for i=1:length(MatParam.elements)
-        field_nd  = dimensionalize(field[i], g) 
-        field_new =  tuple(field_new..., field_nd)
-    end
-    MatParam = set(MatParam, Setfield.PropertyLens{:elements}(), field_new)
-
-    return MatParam
-end
-
-# Print info in the REPL
-include("CompositeRheologies_print.jl")
-
-function show(io::IO, g::AbstractComposite)
-    #println(io,"Composite rheology:   ")
-
-    # Compose a string with rheological elements, so we have an overview in the REPL
-    str = print_rheology_matrix(g)
-    println.(str)
-    
-
-    return nothing
-end
-
-function show(io::IO, a::Parallel)
-    println(io,"Parallel:   ")  
-
-    # Compose a string with rheological elements, so we have an overview in the REPL
-    str = print_rheology_matrix(a)
-    println.(str)
-
-    return nothing
-end
-
-function isvolumetric(c::NTuple{N,Any}) where {N}
-    ntuple(i-> isvolumetric(c[i]), Val(N))
-end
-
-
-# HELPER FUNCTIONS
-
-# determine if 3 element is plastic or not
-isplastic(v) = false;
-isplastic(v::Parallel{T, N,  0, is_plastic}) where {T,N,is_plastic} = false;
-isplastic(v::Parallel{T, N,  Nplast, is_plastic}) where {T,N,Nplast,is_plastic} = true;
-isplastic(v::AbstractPlasticity) = true;
-isplastic(v::CompositeRheology{T, N,  Npar, is_parallel, Nplast, is_plastic}) where {T, N,  Npar, is_parallel, Nplast, is_plastic} = true;
-isplastic(v::CompositeRheology{T, N,  Npar, is_parallel, 0, is_plastic}) where {T, N,  Npar, is_parallel, is_plastic} = false;
-
-
-# COMPUTE STRAIN RATE
-"""
-    compute_εII(v::Parallel{T,N}, τII, args; tol=1e-6, verbose=false, n=1)
-
-Computing `εII` as a function of `τII` for a Parallel elements is (usually) a nonlinear problem
-"""
-function compute_εII(
-    v::Parallel{T,N}, 
-    τII::_T, 
-    args; 
-    tol=1e-6, verbose=false, n=1
-) where {T,N,_T}
-    εII = local_iterations_τII(v, τII, args; tol=tol, verbose=verbose, n=n)
-    return εII
-end
-
-"""
-    compute_εII(v::CompositeRheology{T,N}, τII, args; tol=1e-6, verbose=false, n=1)
-
-Computing `εII` as a function of `τII` for a composite element is the sum of the individual contributions
-"""
-@generated  function compute_εII(
-    v::CompositeRheology{T,N}, 
-    τII::_T, 
-    args; 
-    tol=1e-6, verbose=false
-) where {T,_T,N}
-    quote
-        Base.@_inline_meta
-        εII = zero(_T)
-        Base.Cartesian.@nexprs $N i ->
-            εII += compute_εII(v.elements[i], τII, args)
-    end
-end
-
-@generated  function compute_εII(
-    v::CompositeRheology{T,N}, 
-    τII::Quantity, 
-    args; 
-    tol=1e-6, verbose=false
-) where {T,N}
-    quote
-        Base.@_inline_meta
-        εII = 0/s
-        Base.Cartesian.@nexprs $N i ->
-            εII += compute_εII(v.elements[i], τII, args)
-    end
-end
-
-# As we don't do iterations, this is the same
-function compute_εII_AD(v::CompositeRheology, τII, args; tol=1e-6, verbose=false, full_output=false)
-    return  compute_εII(v, τII, args)
-end
-
-# Here we do need to do iterations
-function compute_εII_AD(v::Parallel, τII, args; tol=1e-6, verbose=false)
-    return local_iterations_τII_AD(v, τII, args; tol=tol, verbose=verbose)
-end
-
-#COMPUTE VOLUMETRIC STRAIN-RATE
-
-"""
-    compute_εvol(v::CompositeRheology{T,N}, p, args; tol=1e-6, verbose=false, n=1)
-
-Computing `εvol` as a function of `p` for a composite element is the sum of the individual contributions
-"""
-@generated  function compute_εvol(
-    v::CompositeRheology{T,N}, 
-    p::_T, 
-    args; 
-    tol=1e-6, verbose=false
-) where {T,_T,N}
-    quote
-        Base.@_inline_meta
-        εvol = zero(_T)
-        Base.Cartesian.@nexprs $N i ->
-            if isvolumetric(v.elements[i])
-                εvol += compute_εvol(v.elements[i], p, args)
-            end    
-        return εvol
-    end
-end
-
-
-@generated  function compute_εvol(
-    v::CompositeRheology{T,N}, 
-    p::Quantity, 
-    args; 
-    tol=1e-6, verbose=false
-) where {T,_T,N}
-    quote
-        Base.@_inline_meta
-        εvol = 0/s
-        Base.Cartesian.@nexprs $N i ->
-            if isvolumetric(v.elements[i])
-                εvol += compute_εvol(v.elements[i], p, args)
-            end
-        return εvol
-    end
-end
-
-# COMPUTE DEVIATORIC STRESS AND PRESSURE
-function compute_τII(v::CompositeRheology{T,N,0}, εII, args; tol=1e-6, verbose=false) where {T,N}
-    # A composite rheology case with no parallel element; iterations for τII
-    τII = local_iterations_εII(v, εII, args; tol=tol, verbose=verbose)
-    return τII
-end
-
-function compute_p_τII(
-    v::CompositeRheology{T,N,
-                    0,is_parallel,
-                    0,is_plastic,
-                    Nvol,is_vol}, 
-        εII::_T, 
-        εvol,
-        args; 
-        tol=1e-6, verbose=false
-    ) where {T, N, _T, is_parallel, is_plastic, Nvol, is_vol}
-    # A composite rheology case with no parallel element; iterations for τII
-    τII = local_iterations_εII(v, εII, args; tol=tol, verbose=verbose)
-    p   = local_iterations_εvol(v, εvol, args; tol=tol, verbose=verbose)
-    return p,τII
-end
-
-function compute_p_τII(
-    v::CompositeRheology{T,N,
-                    0,is_parallel,
-                    0,is_plastic,
-                    0,is_vol}, 
-        εII::_T, 
-        εvol,
-        args;
-        tol=1e-6, verbose=false
-    ) where {T, N, _T, is_parallel, is_plastic, Nvol, is_vol}
-    # A composite rheology case with no parallel element; iterations for τII
-    τII = local_iterations_εII(v, εII, args; tol=tol, verbose=verbose)
-    p = any(keys(args) .=== :p_old) ? args.p_old : 0
-    return p,τII
-end
-
-"""
-    τII = compute_τII(v::CompositeRheology{T,N}, εII, args; tol=1e-6, verbose=false)
-    
-"""
-function compute_τII(v::CompositeRheology, εII, args; tol=1e-6, verbose=false, τ_initial=nothing, ε_init=nothing,full_output=false)
-    # A composite rheology case with parallel elements
-    τII = local_iterations_εII(v, εII, args; tol=tol, verbose=verbose, τ_initial=τ_initial, ε_init=ε_init, full_output=full_output)
-    return τII
-end
-
-# For a parallel element, τII for a given εII is the sum of each component
-@generated  function compute_τII(
-    v::Parallel{T,N}, 
-    εII::_T, 
-    args;
-    tol=1e-6, verbose=false
-) where {T,_T,N}
-    quote
-        Base.@_inline_meta
-        τII = zero(_T)
-        Base.Cartesian.@nexprs $N i ->
-            τII += compute_τII(v.elements[i], εII, args)
-    end
-end
-compute_τII_AD(v::Parallel{T,N}, εII::_T, args; tol=1e-6, verbose=false) where {T,N,_T} = compute_τII(v, εII, args) 
-
-# make it work for dimensional cases
-@generated  function compute_τII(
-    v::Parallel{T,N}, 
-    εII::Quantity, 
-    args;
-    tol=1e-6, verbose=false
-) where {T,_T,N}
-    quote
-        Base.@_inline_meta
-        τII = 0Pa
-        Base.Cartesian.@nexprs $N i ->
-            τII += compute_τII(v.elements[i], εII, args)
-    end
-end
-
-
-function compute_τII_AD(v::CompositeRheology, εII, args; tol=1e-6, verbose=false)
-     τII = local_iterations_εII_AD(v, εII, args; tol=tol, verbose=verbose)
-     return τII
-end
-
-@inline function compute_τII!(
-    τII::AbstractArray{T,nDim},
-    v::NTuple{N,AbstractConstitutiveLaw},
-    εII::AbstractArray{T,nDim},
-    args;
-    tol=1e-6, verbose=false,full_output=false
-    ) where {T,nDim,N}
-    for I in eachindex(τII)
-        τII[I] = compute_τII(v, εII[I], (; zip(keys(args), getindex.(values(args), I))...))
-    end
-end
-
-# VISCOSITY COMPUTATIONS
-
-""" 
-    η = computeViscosity_εII(v::Union{Parallel{T,N}, CompositeRheology{T,N}, AbstractConstitutiveLaw}, εII::_T, args; tol=1e-6, verbose=false)
-
-This computes the effective viscosity for a given input rheology `v` and strainrate `εII`
-"""
-function computeViscosity_εII(
-    v::Union{Parallel, CompositeRheology}, 
-    εII::_T, 
-    args;
-    tol=1e-6, verbose=false
-) where {_T}
-    τII = compute_τII(v, εII, args; tol=tol, verbose=verbose)
-    η   = _T(0.5) * τII * inv(εII)
-    return η
-end
-
-function computeViscosity_εII(v::T, εII::_T, args; tol=1e-6, verbose=false) where {T<:AbstractConstitutiveLaw,_T}
-    τII = compute_τII(v, εII, args)
-    η   = 0.5 * τII * inv(εII)
-    return η
-end
-
-""" 
-    η = computeViscosity_εII_AD(v::Union{Parallel{T,N}, CompositeRheology{T,N}, AbstractConstitutiveLaw}, εII::_T, args; tol=1e-6, verbose=false)
-
-This computes the effective viscosity for a given input rheology `v` and strainrate `εII`, while using AD if necessary
-"""
-function computeViscosity_εII_AD(
-    v::Union{Parallel, CompositeRheology, AbstractConstitutiveLaw}, 
-    εII::_T, 
-    args;
-    tol=1e-6, verbose=false
-) where {_T}
-    τII = compute_τII_AD(v, εII, args; tol=tol, verbose=verbose)
-    η   = _T(0.5) * τII * inv(εII)
-    return η
-end
-
-function computeViscosity_εII_AD(v::T, εII::_T, args; tol=1e-6, verbose=false) where {T<:AbstractConstitutiveLaw,_T}
-    return computeViscosity_εII(v, εII, args) 
-end
-
-# NONLINEAR ITERATION SCHEMES
-"""
-    τII =local_iterations_εII(v::CompositeRheology{T,N,0}, εII::_T, args; tol=1e-6, verbose=false)
-
-Performs local iterations versus stress for a given total strain rate for a given `CompositeRheology` element that does NOT include `Parallel` elements
-"""
-
-@inline function local_iterations_εII(
-    v::CompositeRheology{T,N,0,is_par,0,is_plastic,0,is_vol}, 
-    εII::_T, 
-    args; 
-    tol=1e-6, verbose=false
-) where {T,N,_T,is_par, is_plastic, is_vol}
-
-    # Initial guess
-    τII = compute_τII_harmonic(v, εII, args)
-    
-    verbose && println("initial τII = $τII")
-
-    # Local Iterations
-    iter = 0
-    ϵ = 2.0 * tol
-    τII_prev = τII
-    while ϵ > tol
-        iter += 1
-        #= 
-            Newton scheme -> τII = τII - f(τII)/dfdτII. 
-            Therefore,
-                f(τII) = εII - strain_rate_circuit(v, τII, args) = 0
-                dfdτII = - dεII_dτII(v, τII, args) 
-                τII -= f / dfdτII
-        =#
-        τII = muladd(εII - compute_εII(v, τII, args), inv(dεII_dτII(v, τII, args)), τII)
-
-        ϵ = abs(τII - τII_prev) * inv(abs(τII))
-        τII_prev = τII
-
-        verbose && println(" iter $(iter) $ϵ")
-    end
-    if verbose
-        println("final τII = $τII")
-        println("---")
-    end
-
-    return τII
-end
-
-@inline function local_iterations_εII(
-    v::CompositeRheology{T,N,0,is_par,0,is_plastic, Nvol,is_vol}, 
-    εII::_T, 
-    args; 
-    tol=1e-6, verbose=false, full_output=false
-) where {T,N,_T,is_par, is_plastic,Nvol, is_vol}
-
-    # Initial guess
-    τII = compute_τII_harmonic(v, εII, args)
-    
-    verbose && println("initial τII = $τII")
-
-    # Local Iterations
-    iter = 0
-    ϵ = 2.0 * tol
-    τII_prev = τII
-    while ϵ > tol
-        iter += 1
-        #= 
-            Newton scheme -> τII = τII - f(τII)/dfdτII. 
-            Therefore,
-                f(τII) = εII - strain_rate_circuit(v, τII, args) = 0
-                dfdτII = - dεII_dτII(v, τII, args) 
-                τII -= f / dfdτII
-        =#
-        τII = muladd(εII - compute_εII(v, τII, args), inv(dεII_dτII(v, τII, args)), τII)
-
-        ϵ = abs(τII - τII_prev) * inv(abs(τII))
-        τII_prev = τII
-        verbose && println(" iter $(iter) $ϵ")
-    end
-    if verbose
-        println("final τII = $τII")
-        println("---")
-    end
-
-    return τII
-end
-
-"""
-    τII = local_iterations_εII_AD(v::CompositeRheology{T,N}, εII::_T, args; tol=1e-6, verbose=false)
-
-Performs local iterations versus stress for a given strain rate using AD
-"""
-@inline function local_iterations_εII_AD(
-    v::CompositeRheology{T,N}, 
-    εII::_T, 
-    args; 
-    tol=1e-6, verbose=false, full_output=false
-) where {N, T, _T}
-
-    # Initial guess
-    τII = compute_τII_harmonic(v, εII, args)
-    
-    verbose && println("initial τII = $τII")
-
-    # Local Iterations
-    iter = 0
-    ϵ = 2.0 * tol
-    τII_prev = τII
-    while ϵ > tol
-        iter += 1
-        #= 
-            Newton scheme -> τII = τII - f(τII)/dfdτII. 
-            Therefore,
-                f(τII) = εII - compute_εII(v, τII, args) = 0
-                dfdτII = - dεII_dτII(v, τII, args) 
-                τII -= f / dfdτII
-        =#
-        τII = muladd(εII - compute_εII(v, τII, args), inv(dεII_dτII_AD(v, τII, args)), τII)
-
-        ϵ = abs(τII - τII_prev) * inv(abs(τII))
-        τII_prev = τII
-        
-        verbose && println(" iter $(iter) $ϵ")
-    end
-    if verbose
-        println("final τII = $τII")
-        println("---")
-    end
-
-    return τII
-end
-
-@inline function local_iterations_τII_AD(
-    v::Parallel, τII::T, args; tol=1e-6, verbose=false, full_output=false
-) where {T}
-    # Initial guess
-    εII = compute_εII_harmonic(v, τII, args)
-
-    verbose && println("initial εII = $εII")
-
-    # Local Iterations
-    iter = 0
-    ϵ = 2.0 * tol
-    εII_prev = εII
-    while ϵ > tol
-        iter += 1
-        #= 
-            Newton scheme -> τII = τII - f(τII)/dfdτII. 
-            Therefore,
-                f(τII) = εII - strain_rate_circuit(v, τII, args) = 0
-                dfdτII = - dεII_dτII(v, τII, args) 
-                τII -= f / dfdτII
-        =#
-        εII = muladd(τII - compute_τII(v, εII, args), inv(dτII_dεII(v, εII, args)), εII)
-
-        ϵ = abs(εII - εII_prev) * inv(εII)
-        εII_prev = εII
-        verbose && println(" iter $(iter) $ϵ")
-        
-    end
-    if verbose
-        println("final εII = $εII")
-        println("---")
-    end
-
-    return εII
-end
-
-"""
-    p =local_iterations_εvol(v::CompositeRheology{T,N,0}, εvol::_T, args; tol=1e-6, verbose=false)
-
-Performs local iterations versus pressure for a given total volumetric strain rate for a given `CompositeRheology` element that does NOT include `Parallel` elements
-"""
-@inline function local_iterations_εvol(
-    v::CompositeRheology{T,N,
-                    0,is_parallel,
-                    0,is_plastic,
-                    Nvol,is_vol}, 
-    εvol::_T, 
-    args; 
-    tol=1e-6, verbose=false
-) where {N, T, _T, is_parallel, is_plastic, Nvol, is_vol}
-
-    # Initial guess
-    p = compute_p_harmonic(v, εvol, args)
-    
-    verbose && println("initial p = $p")
-
-    # Local Iterations
-    iter = 0
-    ϵ = 2.0 * tol
-    p_prev = p
-    while ϵ > tol
-        iter += 1
-        #= 
-            Newton scheme -> τII = τII - f(τII)/dfdτII. 
-            Therefore,
-                f(τII) = εII - strain_rate_circuit(v, τII, args) = 0
-                dfdτII = - dεII_dτII(v, τII, args) 
-                τII -= f / dfdτII
-        =#
-        p = muladd(εvol - compute_εvol(v, p, args), inv(dεvol_dp(v, p, args)), p)
-
-        ϵ = abs(p - p_prev) * inv(abs(p))
-        p_prev = p
-
-        verbose && println(" iter $(iter) $ϵ")
-    end
-    if verbose
-        println("final p = $p")
-        println("---")
-    end
-
-    return p
-end
-
-
-"""
-Performs local iterations versus strain rate for a given stress
-"""
-@inline function local_iterations_τII(
-    v::Parallel{T,N}, 
-    τII::_T, 
-    args; 
-    tol=1e-6, 
-    verbose=false, n=1, full_output=false
-) where {T,N, _T}
-
-    # Initial guess (harmonic average of ε of each element)
-    εII = compute_εII_harmonic(v, τII, args) # no allocations 
-
-    # Local iterations
-    iter = 0
-    ϵ = 2 * tol
-    εII_prev = εII
-
-    while ϵ > tol
-        iter += 1
-        f = τII - compute_τII(v, εII, args)
-        dfdεII = -dτII_dεII(v, εII, args)
-        εII -= f / dfdεII
-
-        ϵ = abs(εII - εII_prev) / abs(εII)
-        εII_prev = εII
-        if verbose
-            println(" iter $(iter) $ϵ")
-        end
-    end
-    if verbose
-        println("---")
-    end
-
-    return εII
-end
-
-
-
-"""
-    local_iterations_εII(c::CompositeRheology{T,N}, εII_total, args)
-
-This performs nonlinear Newton iterations for `τII` with given `εII_total` for cases where we have both serial and parallel elements.
-"""
-@inline function local_iterations_εII(
-    c::CompositeRheology{T,
-    N,
-    Npar,is_par,
-    0,is_plastic,
-    0,is_vol}, 
-    εII_total::_T, 
-    args; 
-    tol=1e-6, 
-    verbose=false, full_output=false,
-    τ_initial=nothing, ε_init=nothing
-) where {T,N,Npar,is_par, _T, is_plastic, is_vol}
-    
-    # Compute residual
-    n = Npar+1;             # total size of unknowns
-    x = zero(εII_total)
-    
-    # Initial guess of stress & strainrate
-    if isnothing(τ_initial)
-        τ_initial = compute_τII_harmonic(c, εII_total, args)
-    end
-
-    verbose && println("τII guess = $τ_initial")
-
-    x    = @MVector ones(_T, n)
-    x   .= εII_total
-    x[1] = τ_initial
-
-    j = 1;
-    for i=1:N
-        if is_par[i]
-            j += 1
-            x[j] = compute_εII_harmonic_i(c, τ_initial, args,i)   
-        end
-    end
-    
-    r = @MVector zeros(_T,n);
-    J = @MMatrix zeros(_T, Npar+1,Npar+1)   # size depends on # of parallel objects (+ likely plastic elements)
-    
-    # Local Iterations
-    iter = 0
-    ϵ = 2 * tol
-    τII_prev = τ_initial
-    τ_parallel = _T(0)
-    max_iter = 1000
-    while (ϵ > tol) && (iter < max_iter)
-        iter += 1
-
-        τ   = x[1]
-  
-        # Update part of jacobian related to serial elements
-        r[1]   = εII_total - compute_εII_elements(c,τ,args)
-        J[1,1] = dεII_dτII_elements(c,x[1],args);
-        
-        # Add contributions from || elements
-        fill_J_parallel!(J, r, x, c, τ, args)
-      
-        # update solution
-        dx  = J\r 
-        x .+= dx   
-        
-        ϵ    = sum(abs.(dx)./(abs.(x)))
-        verbose && println(" iter $(iter) $ϵ")
-    end
-    verbose && println("---")
-    
-    if (iter == max_iter)
-        error("iterations did not converge")
-    end
-
-    if full_output
-        return (x...,)
-    else
-        τII = x[1]
-        return τII
-    end
-end
-
-
-"""
-    local_iterations_εII(c::CompositeRheology{T,N}, εII_total, args)
-
-This performs nonlinear Newton iterations for `τII` with given `εII_total` for cases where we plastic elements
-"""
-@inline function local_iterations_εII(
-    c::CompositeRheology{T,N,
-                        Npar,is_par,            # no ||
-                        Nplast, is_plastic,     # with plasticity
-                        0,is_vol},              # no volumetric
-    εII_total::_T, 
-    args; 
-    tol = 1e-6, 
-    verbose = false, full_output=false,
-    τ_initial = nothing, 
-    ε_init = nothing,
-    max_iter = 1000
-) where {T,N,Npar,is_par, _T, Nplast, is_plastic, is_vol}
-
-    #println("plastic")
-  
-    # Compute residual
-    n = 1 + Nplast + Npar;             # total size of unknowns
-    x = zero(εII_total)
-
-    # Initial guess of stress & strainrate
-    if isnothing(τ_initial)
-        τ_initial = compute_τII_harmonic(c, εII_total, args)
-    end
-    
-    verbose && println("τII guess = $τ_initial")
-    
-    x    = @MVector zeros(_T, n)
-    x[1] = τ_initial
-
-    j = 1;
-    for i=1:N
-        #if is_par[i]
-        #    j += 1
-        #    x[j] = compute_εII_harmonic_i(c, τ_initial, args,i)   
-        #end
-
-        if is_plastic[i] & is_par[i]
-            # parallel plastic element
-            j += 1
-            x[j] = 0    # λ̇  
-            
-            j += 1
-            x[j] = τ_initial    # τ_plastic initial guess  
-
-        elseif !is_plastic[i] & is_par[i]
-            # normal plastic element
-            j += 1
-            x[j] = 0    # λ̇  
-        end
-
-    end
-    
-    r = @MVector zeros(_T,n);
-    J = @MMatrix zeros(_T, n,n)   # size depends on # of plastic elements
-    
-    # Local Iterations
-    iter = 0
-    ϵ = 2 * tol
-    τII_prev = τ_initial
-    τ_parallel = _T(0)
-    while (ϵ > tol) && (iter < max_iter)
-        iter += 1
-
-        τ   = x[1]
-        
-        args = merge(args, (τII=τ,))    # update
-
-        # Update part of jacobian related to serial, non-plastic, elements
-        r[1]   = εII_total - compute_εII_elements(c,τ,args)     
-        J[1,1] = dεII_dτII_elements(c,x[1],args);               
-        
-        # Add contributions from plastic elements
-        fill_J_plastic!(J, r, x, c, args)
-        
-        # update solution
-        dx  = J\r 
-        x .+= dx   
-        #@show J x r dx
-        
-        ϵ    = sum(abs.(dx)./(abs.(x .+ 1e-9)))
-        verbose && println(" iter $(iter) $ϵ F=$(r[2])")
-    end
-    verbose && println("---")
-    if (iter == max_iter)
-        error("iterations did not converge")
-    end
-
-    τII = x[1]
-
-    if full_output
-        return (x...,)
-    else
-        τII = x[1]
-        return τII
-    end
-end
-
-
-# Helper functions
-@generated function fill_J_parallel!(J, r, x, c::CompositeRheology{T, N, Npar, is_par, Nplast, is_plast}, τ, args) where {T, N, Npar, is_par, Nplast, is_plast}
-    quote
-        Base.@_inline_meta
-        j = 1
-        Base.Cartesian.@nexprs $N i -> j = @inbounds _fill_J_parallel!(J, r, x, c.elements[i], τ, args, $(is_par)[i], j)
-        return nothing
-    end
-end
-
-@inline function _fill_J_parallel!(J, r, x, elements, τ, args, is_par, j)
-    !is_par && return j
-
-    j += 1
-    εII_p = x[j]
-    r[1] -= εII_p
-    τ_parallel = compute_τII(elements, εII_p, args)    
-    r[j]       =  (τ - τ_parallel) # residual (stress should be equal)
-    J[j,j]     = -dτII_dεII(elements, εII_p, args)
-    J[j,1]     =  1.0
-    J[1,j]     =  1.0
-    
-    return j
-end
-
-@generated function fill_J_plastic!(J, r, x, c::CompositeRheology{T, N, Npar, is_par, Nplast, is_plastic}, τ, args) where {T, N, Npar, is_par, Nplast, is_plastic}
-    quote
-        Base.@_inline_meta
-        j = 1
-        Base.Cartesian.@nexprs $N i -> j = @inbounds _fill_J_plastic!(J, r, x, c.elements[i], τ, args, $(is_plastic)[i], j)
-        return nothing
-    end
-end
-
-@inline function _fill_J_plastic!(J, r, x, element, args, is_plast, is_par, j)
-    !is_plast && return j
-
-    j       += 1
-    λ̇       = x[j]
-    id_par  = findall(is_par);
-
-    if !is_par
-        τ_pl    = x[1]      # in case we have a non-parallel element  
-    else
-        τ       = x[1]
-        τ_pl    = x[j+1]    # if the plastic element is in || with other elements, need to explicitly solve for this  
-    end
-
-    args    = merge(args, (τII=τ_pl,))
-    F       = compute_yieldfunction(element,args);  # yield function applied to plastic element
-
-    ε̇_pl    =  λ̇*∂Q∂τII(element, τ_pl)  
-    r[1]   -=  ε̇_pl                     #  add plastic strainrate
-
-    if F>0
-        J[1,j] = ∂Q∂τII(element, τ_pl)     
-        
-        if !is_par
-            # plasticity is not in a parallel element    
-            J[j,1] = ∂F∂τII(element, τ_pl)    
-            J[j,j] = 0 
-            r[j] =  -F 
-
-        else
-            J[j,j+1]   = ∂F∂τII(element.elements[id_par[1]], τ_pl)    
-            J[j+1,1]   = -1;
-            J[j+1,2]   = dτII_dεII_nonplastic(element, τ_pl, args)*∂Q∂τII(element, τ_pl) ;
-            J[j+1,j+1] = 1;
-            
-            r[j] = -F
-            r[j+1] = τ - compute_τII_nonplastic(element, ε̇_pl, args) - τ_pl
-            
-        end
-    else
-        J[j,j] = 1.0
-        r[j] = 0.0
-
-        if is_par
-            J[j+1,j+1] = 1.0
-            r[j+1] = 0.
-        end
-    end
-
-    return j
-end
-
-
-
-@generated function ∂Q∂τII(
-    v::Parallel{T, N,  Nplast, is_plastic}, τ::_T
-) where {_T,T, N,  Nplast, is_plastic}
-    quote
-        Base.@_inline_meta
-        Base.Cartesian.@nexprs $N i -> is_plastic[i] == true && return ∂Q∂τII(v[i],τ)
-    end
-end
-
-@generated function compute_yieldfunction(
-    v::Parallel{T, N,  Nplast, is_plastic}, args
-) where {T, N,  Nplast, is_plastic}
-    quote
-        Base.@_inline_meta
-        Base.Cartesian.@nexprs $N i -> is_plastic[i] == true && return compute_yieldfunction(v[i],args)
-    end
-end
-
-compute_yieldfunction(v::Parallel{T, N,  0, is_plastic}, args) where {T, N,  is_plastic} = NaN
-
- 
-
-# STRESS AND STRAIN RATE DERIVATIVES
-
-@generated function dεII_dτII(
-    v::CompositeRheology{T,N}, τII::_T, args
-) where {T,_T,N}
-    quote
-        Base.@_inline_meta
-        val = zero(_T)
-        Base.Cartesian.@nexprs $N i -> val += dεII_dτII(v.elements[i], τII, args)
-        return val
-    end
-end
-
-
-function dεII_dτII(
-    v::Parallel{T,N}, τII::_T, args
-) where {T,N,_T}
-    ε  = compute_εII(v, τII, args)
-    return inv(dτII_dεII(v, ε, args))
-end
-
-
-"""
-    dεII_dτII_AD(v::Union{Parallel,CompositeRheology}, τII, args) 
-
-Uses AD to compute the derivative of `εII` vs. `τII`
-"""
-dεII_dτII_AD(v::Union{Parallel,CompositeRheology}, τII, args) = ForwardDiff.derivative(x->compute_εII_AD(v, x, args), τII)
-
-# Computes sum of dεII/dτII for all elements that are NOT parallel elements
-"""
-    dεII_dτII_elements(v::CompositeRheology, TauII, args)
-
-Sums the derivative ∂εII/∂τII (strainrate vs. stress) of all non-parallel elements in a `CompositeRheology` structure. Internally used for jacobian iterations.
-"""
-@inline @generated function dεII_dτII_elements(
-    v::CompositeRheology{T,N}, 
-    TauII::_T, 
-    args
-) where {T, N, _T}
-    quote
-        out = zero(_T)
-        Base.Cartesian.@nexprs $N i ->
-            out += dεII_dτII_nonparallel(v.elements[i], TauII, args)
-    end
-end
-dεII_dτII_nonparallel(v::Any, TauII, args) =   dεII_dτII(v, TauII, args)
-dεII_dτII_nonparallel(v::Parallel, TauII::_T, args) where _T =    zero(_T)
-dεII_dτII_nonparallel(v::AbstractPlasticity, TauII::_T, args) where _T =    zero(_T)
-
-@generated function dεvol_dp(
-    v::CompositeRheology{T,N}, p::_T, args
-) where {T,_T,N}
-    quote
-        Base.@_inline_meta
-        val = zero(_T)
-        Base.Cartesian.@nexprs $N i -> 
-        if isvolumetric(v.elements[i])
-            val += dεvol_dp(v.elements[i], p, args)
-        end
-        return val
-    end
-end
-
-"""
-    dτII_dεII(v::CompositeRheology, TauII::_T, args)
-
-Computes the derivative of `τII` vs `εII` for `CompositeRheology`   
-"""
-function dτII_dεII(
-    v::CompositeRheology{T,N}, εII::_T, args
-) where {T,N,_T}
-    τ  = compute_τII(v, εII, args)
-    return inv(dεII_dτII(v, τ, args))
-end
-
-
-@generated  function dτII_dεII_i(
-    v::CompositeRheology{T,N}, 
-    εII::_T, 
-    args, I::Int64;
-    tol=1e-6, verbose=false
-) where {T,_T,N}
-    quote
-        Base.@_inline_meta
-        Base.Cartesian.@nexprs $N i -> I == i && return dτII_dεII(v.elements[i], εII, args)
-    end
-end
-
-
-"""
-    dτII_dεII(v::Parallel{T,N}, TauII::_T, args)
-
-Computes the derivative of `τII` vs `εII` for parallel elements   
-"""
-@generated function dτII_dεII(
-    v::Parallel{T,N}, 
-    TauII::_T, 
-    args
-) where {T,N, _T}
-    quote
-        dτII_dεII_der = zero($_T)
-        Base.Cartesian.@nexprs $N i ->
-            dτII_dεII_der += dτII_dεII(v.elements[i], TauII, args)
-        return dτII_dεII_der
-    end
-end
-
-
-"""
-    dτII_dεII_nonplastic(v::Parallel{T,N}, TauII::_T, args)
-
-Computes the derivative of `τII` vs `εII` for parallel elements that are non-plastic  
-"""
-@generated function dτII_dεII_nonplastic(
-    v::Parallel{T,N}, 
-    TauII::_T, 
-    args
-) where {T,N, _T}
-    quote
-        dτII_dεII_der = zero($_T)
-        Base.Cartesian.@nexprs $N i ->
-            dτII_dεII_der += dτII_dεII_nonplastic(v.elements[i], TauII, args)
-        return dτII_dεII_der
-    end
-end
-
-dτII_dεII_nonplastic(v, TauII, args)  = dτII_dεII(v, TauII, args)
-dτII_dεII_nonplastic(v::AbstractPlasticity, TauII, args)  = 0.0
-
-
-dτII_dεII_AD(v::Union{Parallel,CompositeRheology}, εII, args) = ForwardDiff.derivative(x->compute_τII_AD(v, x, args), εII)
-
-
-
-# HARMONIC AVERAGES (mostly used as initial guesses)
-
-"""
-    compute_τII_nonplastic(v::Parallel, EpsII, args)
-
-Harmonic average of stress of all elements in a `CompositeRheology` structure that are not || elements
-"""
-@inline @generated function compute_τII_nonplastic(
-    v::Parallel{T,N}, 
-    EpsII::_T, 
-    args
-) where {T,N, _T}
-    quote
-        out = zero(_T)
-        Base.Cartesian.@nexprs $N i ->
-            out += _compute_τII_nonplastic(v.elements[i], EpsII, args)
-        out = out
-    end
-end
-
-_compute_τII_nonplastic(v, EpsII, args) = compute_τII(v, EpsII, args)
-_compute_τII_nonplastic(v::AbstractPlasticity, EpsII, args) = 0.0
-
-
-"""
-    compute_τII_harmonic(v::CompositeRheology, EpsII, args)
-
-Harmonic average of stress of all elements in a `CompositeRheology` structure that are not || elements
-"""
-@inline @generated function compute_τII_harmonic(
-    v::CompositeRheology{T,N}, 
-    EpsII::_T, 
-    args
-) where {T,N, _T}
-    quote
-        out = zero(_T)
-        Base.Cartesian.@nexprs $N i ->
-            out += _compute_τII_harmonic_element(v.elements[i], EpsII, args)
-        out = 1/out
-    end
-end
-
-_compute_τII_harmonic_element(v, EpsII, args) = inv(compute_τII(v, EpsII, args))
-_compute_τII_harmonic_element(v::AbstractPlasticity, EpsII, args) = 0.0
-
-"""
-    compute_p_harmonic(v::CompositeRheology, EpsVol, args)
-
-Harmonic average of stress of all elements in a `CompositeRheology` structure that are not || elements
-"""
-@inline @generated function compute_p_harmonic(
-    v::CompositeRheology{T,N}, 
-    EpsVol::_T, 
-    args
-) where {T,N, _T}
-    quote
-        out = zero(_T)
-        Base.Cartesian.@nexprs $N i ->
-            if isvolumetric(v.elements[i])
-                out += _compute_p_harmonic_element(v.elements[i], EpsVol, args)
-            end
-        out = 1/out
-    end
-end
-
-_compute_p_harmonic_element(v, EpsVol, args) = inv(compute_p(v, EpsVol, args))
-_compute_p_harmonic_element(v::AbstractPlasticity, EpsVol, args) = 0.0
-
-"""
-    compute_εII_harmonic(v::Parallel{T,N}, TauII::_T, args)
-
-Computes the harmonic average of strainrate for a parallel element
-"""
-@generated function compute_εII_harmonic(
-    v::Union{Parallel{T,N},CompositeRheology{T,N}}, 
-    TauII::_T, 
-    args
-) where {T,N, _T}
-    quote
-        out = zero($_T)
-        Base.Cartesian.@nexprs $N i ->
-            out += inv(compute_εII(v.elements[i], TauII, args))
-        return inv(out)
-    end
-end
-
-@generated  function compute_εII_harmonic_i(
-    v::CompositeRheology{T,N}, 
-    TauII::_T, 
-    args, I::Int64;
-    tol=1e-6, verbose=false
-) where {T,_T,N}
-    quote
-        Base.@_inline_meta
-        Base.Cartesian.@nexprs $N i -> I == i && return compute_εII(v.elements[i], TauII, args)
-    end
-end
-
-
-"""
-    compute_εII_elements(v::CompositeRheology, TauII, args)
-
-Sums the strainrate of all non-parallel and non-plastic elements in a `CompositeRheology` structure. Mostly internally used for jacobian iterations.
-"""
-@inline @generated function compute_εII_elements(
-    v::CompositeRheology{T,N}, 
-    TauII::_T, 
-    args;
-    verbose=false
-) where {T,N, _T}
-    quote
-        out = zero(_T)
-        Base.Cartesian.@nexprs $N i ->
-            out += _compute_εII_nonparallel(v.elements[i], TauII, args)
-    end
-end
-
-_compute_εII_nonparallel(v, TauII::_T, args) where {_T} = compute_εII(v, TauII, args)
-_compute_εII_nonparallel(v::Parallel, TauII::_T, args) where {_T} = zero(_T)
-_compute_εII_nonparallel(v::AbstractPlasticity, TauII::_T, args) where {_T} = zero(_T)
-
-
-# 0D RHEOLOGY functions
-
-"""
-    t_vec, τ_vec = time_τII_0D(v::CompositeRheology, εII::Number, args; t=(0.,100.), τ0=0., nt::Int64=100)
-
-This performs a 0D constant strainrate experiment for a composite rheology structure `v`, and a given, constant, strainrate `εII` and rheology arguments `args`.
-The initial stress `τ0`, the time range `t` and the number of timesteps `nt` can be modified 
-"""
-function time_τII_0D(v::Union{CompositeRheology,Tuple, Parallel}, εII::Number, args; t=(0.,100.), τ0=0., nt::Int64=100, verbose=true)
-    t_vec    = range(t[1], t[2], length=nt)
-    τ_vec    = zero(t_vec)
-    εII_vec  = zero(t_vec) .+ εII
-    τ_vec[1] = τ0;
-
-    time_τII_0D!(τ_vec, v, εII_vec, args, t_vec, verbose=verbose);
-
-    return t_vec, τ_vec
-end
-
-"""
-    time_τII_0D!(τ_vec::Vector{T}, v::CompositeRheology, εII_vec::Vector{T}, args, t_vec::AbstractVector{T}) where {T}
-
-Computes stress-time evolution for a 0D (homogeneous) setup with given strainrate vector (which can vary with time).
-"""
-function time_τII_0D!(τ_vec::Vector{T}, v::Union{CompositeRheology,Tuple, Parallel}, εII_vec::Vector{T}, args, t_vec::AbstractVector{T}; verbose=false) where {T}
-
-    nt  = length(τ_vec)
-    τII = τ_vec[1]
-
-    for i=2:nt  
-        dt      = t_vec[i]-t_vec[i-1]
-        args    = merge(args, (; τII_old=τII, dt=dt))
-        τII     = compute_τII(v, εII_vec[i-1], args, verbose=verbose)
-        
-        τ_vec[i] = τII
-    end
-
-
-    return nothing
-end
-=======
-# This holds structures and computational routines for compositional rheologies
-using StaticArrays
-using Setfield
-
-export CompositeRheology, Parallel, create_rheology_string, print_rheology_matrix
-export time_τII_0D, compute_εII_harmonic, compute_τII_AD, isplastic
-export computeViscosity_εII, computeViscosity_εII_AD, compute_yieldfunction
-import Base.getindex
-
-import GeoParams.Units: nondimensionalize, dimensionalize
-
-@inline isCUDA() =  isdefined(Main,:CUDA) 
-
-"""
-    Put rheological elements in parallel 
-"""
-struct Parallel{T, N,  Nplast, is_plastic} <: AbstractConstitutiveLaw{T}
-    elements::T
-end
-
-function Parallel(v::T) where T
-    v           = tuple(v...)
-    n           =   length(v)
-
-    is_plastic = isa.(v,AbstractPlasticity)     # Is one of the elements a plastic element?
-    Nplast = count(is_plastic)
-
-    return Parallel{typeof(v),n, Nplast, is_plastic}(v)
-end
-Parallel(a,b...) = Parallel((a,b...,)) 
-
-
-@generated function getindex(p::Parallel{T, N}, I::Int64) where {T,N}
-    quote
-        Base.@_inline_meta
-        @assert I ≤ $N
-        Base.Cartesian.@nexprs $N i -> I == i && return p.elements[i]
-    end
-end
-
-
-"""
-    Structure that holds composite rheologies (e.g., visco-elasto-viscoplastic),
-    but also indicates (in the name) whether we need to perform non-linear iterations.
-"""
-struct CompositeRheology{T, N, 
-                        Npar, is_parallel, 
-                        Nplast, is_plastic, 
-                        Nvol, is_vol
-                        } <: AbstractComposite
-    elements::T
-end
-
-# Defines tuples of composite rheologies, while also checking which type of iterations need to be performed
-function CompositeRheology(v::T) where {T}
-
-    # determine if we have parallel elements & if yes: where
-    n = length(v)
-    is_parallel = isa.(v,Parallel)
-    Npar = count(is_parallel)
-
-    # determine if we have plastic elements 
-    is_plastic = isplastic.(v) 
-    Nplast = count(is_plastic)
-
-    # determine if we have elements that have volumetric deformation
-    # TO BE EXPANDED 
-    Nvol        =   0;
-    volumetric  =   zeros(Bool,n)
-    is_vol      =   (volumetric...,)
-     
-    return CompositeRheology{typeof(v), n, Npar, is_parallel, Nplast, is_plastic, Nvol, is_vol}(v)
-end
-CompositeRheology(a,b...) = CompositeRheology( (a,b...,)) 
-CompositeRheology(a::Parallel) = CompositeRheology( (a,)) 
-
-@generated function getindex(p::CompositeRheology{T, N}, I::Int64) where {T,N}
-    quote
-        Base.@_inline_meta
-        @assert I ≤ $N
-        Base.Cartesian.@nexprs $N i -> I == i && return p.elements[i]
-    end
-end
-
-
-# define rules to nondimensionalise this 
-function nondimensionalize(MatParam::Union{Parallel,CompositeRheology}, g::GeoUnits{TYPE}) where {TYPE}
-    field_new = ();
-    field = MatParam.elements;
-    for i=1:length(MatParam.elements)
-        field_nd  = nondimensionalize(field[i], g) 
-        field_new =  tuple(field_new..., field_nd)
-    end
-    MatParam = set(MatParam, Setfield.PropertyLens{:elements}(), field_new)
-
-    return MatParam
-end
-
-function dimensionalize(MatParam::Union{Parallel,CompositeRheology}, g::GeoUnits{TYPE}) where {TYPE}
-    field_new = ();
-    field = MatParam.elements;
-    for i=1:length(MatParam.elements)
-        field_nd  = dimensionalize(field[i], g) 
-        field_new =  tuple(field_new..., field_nd)
-    end
-    MatParam = set(MatParam, Setfield.PropertyLens{:elements}(), field_new)
-
-    return MatParam
-end
-
-# Print info in the REPL
-include("CompositeRheologies_print.jl")
-
-function show(io::IO, g::AbstractComposite)
-    #println(io,"Composite rheology:   ")
-
-    # Compose a string with rheological elements, so we have an overview in the REPL
-    str = print_rheology_matrix(g)
-    println.(str)
-    
-
-    return nothing
-end
-
-function show(io::IO, a::Parallel)
-    println(io,"Parallel:   ")  
-
-    # Compose a string with rheological elements, so we have an overview in the REPL
-    str = print_rheology_matrix(a)
-    println.(str)
-
-    return nothing
-end
-
-
-# HELPER FUNCTIONS
-
-# determine if 3 element is plastic or not
-isplastic(v) = false;
-isplastic(v::Parallel{T, N,  0, is_plastic}) where {T,N,is_plastic} = false;
-isplastic(v::Parallel{T, N,  Nplast, is_plastic}) where {T,N,Nplast,is_plastic} = true;
-isplastic(v::AbstractPlasticity) = true;
-isplastic(v::CompositeRheology{T, N,  Npar, is_parallel, Nplast, is_plastic}) where {T, N,  Npar, is_parallel, Nplast, is_plastic} = true;
-isplastic(v::CompositeRheology{T, N,  Npar, is_parallel, 0, is_plastic}) where {T, N,  Npar, is_parallel, is_plastic} = false;
-
-
-# COMPUTE STRAIN RATE
-"""
-    compute_εII(v::Parallel{T,N}, τII, args; tol=1e-6, verbose=false, n=1)
-
-Computing `εII` as a function of `τII` for a Parallel elements is (usually) a nonlinear problem
-"""
-function compute_εII(
-    v::Parallel{T,N}, 
-    τII::_T, 
-    args; 
-    tol=1e-6, verbose=false, n=1
-) where {T,N,_T}
-    εII = local_iterations_τII(v, τII, args; tol=tol, verbose=verbose, n=n)
-    return εII
-end
-
-"""
-    compute_εII(v::CompositeRheology{T,N}, τII, args; tol=1e-6, verbose=false, n=1)
-
-Computing `εII` as a function of `τII` for a composite element is the sum of the individual contributions
-"""
-@generated  function compute_εII(
-    v::CompositeRheology{T,N}, 
-    τII::_T, 
-    args; 
-    tol=1e-6, verbose=false
-) where {T,_T,N}
-    quote
-        Base.@_inline_meta
-        εII = zero(_T)
-        Base.Cartesian.@nexprs $N i ->
-            εII += compute_εII(v.elements[i], τII, args)
-    end
-end
-
-@generated  function compute_εII(
-    v::CompositeRheology{T,N}, 
-    τII::Quantity, 
-    args; 
-    tol=1e-6, verbose=false
-) where {T,N}
-    quote
-        Base.@_inline_meta
-        εII = 0/s
-        Base.Cartesian.@nexprs $N i ->
-            εII += compute_εII(v.elements[i], τII, args)
-    end
-end
-
-# As we don't do iterations, this is the same
-function compute_εII_AD(v::CompositeRheology, τII, args; tol=1e-6, verbose=false)
-    return  compute_εII(v, τII, args)
-end
-
-
-#compute_εII_AD(v, τII, args; tol=1e-6, verbose=false) = compute_εII(v, τII, args, tol=tol, verbose=verbose)
-
-# Here we do need to do iterations
-function compute_εII_AD(v::Parallel, τII, args; tol=1e-6, verbose=false)
-    return local_iterations_τII_AD(v, τII, args; tol=tol, verbose=verbose)
-end
-
-# COMPUTE DEVIATORIC STRESS
-function compute_τII(v::CompositeRheology{T,N,0}, εII, args; tol=1e-6, verbose=false) where {T,N}
-    # A composite rheology case with no parallel element; iterations for τII
-    τII = local_iterations_εII(v, εII, args; tol=tol, verbose=verbose)
-    return τII
-end
-
-"""
-    τII = compute_τII(v::CompositeRheology{T,N}, εII, args; tol=1e-6, verbose=false)
-    
-"""
-function compute_τII(v::CompositeRheology, εII, args; tol=1e-6, verbose=false, τ_initial=nothing, ε_init=nothing)
-    # A composite rheology case with parallel elements
-    τII = local_iterations_εII(v, εII, args; tol=tol, verbose=verbose, τ_initial=τ_initial, ε_init=ε_init)
-    return τII
-end
-
-# For a parallel element, τII for a given εII is the sum of each component
-@generated  function compute_τII(
-    v::Parallel{T,N}, 
-    εII::_T, 
-    args;
-    tol=1e-6, verbose=false
-) where {T,_T,N}
-    quote
-        Base.@_inline_meta
-        τII = zero(_T)
-        Base.Cartesian.@nexprs $N i ->
-            τII += first(compute_τII(v.elements[i], εII, args))
-    end
-end
-compute_τII_AD(v::Parallel{T,N}, εII::_T, args; tol=1e-6, verbose=false) where {T,N,_T} = first(compute_τII(v, εII, args)) 
-
-# make it work for dimensional cases
-@generated  function compute_τII(
-    v::Parallel{T,N}, 
-    εII::Quantity, 
-    args;
-    tol=1e-6, verbose=false
-) where {T,N}
-    quote
-        Base.@_inline_meta
-        τII = 0Pa
-        Base.Cartesian.@nexprs $N i ->
-            τII += first(compute_τII(v.elements[i], εII, args))
-    end
-end
-
-
-function compute_τII_AD(v::CompositeRheology, εII, args; tol=1e-6, verbose=false)
-     τII = local_iterations_εII_AD(v, εII, args; tol=tol, verbose=verbose)
-     return τII
-end
-
-@inline function compute_τII!(
-    τII::AbstractArray{T,nDim},
-    v::NTuple{N,AbstractConstitutiveLaw},
-    εII::AbstractArray{T,nDim},
-    args;
-    tol=1e-6, verbose=false
-    ) where {T,nDim,N}
-    for I in eachindex(τII)
-        τII[I] = first(compute_τII(v, εII[I], (; zip(keys(args), getindex.(values(args), I))...)))
-    end
-end
-
-# VISCOSITY COMPUTATIONS
-""" 
-    η = computeViscosity_εII(v::Union{Parallel{T,N}, CompositeRheology{T,N}, AbstractConstitutiveLaw}, εII::_T, args; tol=1e-6, verbose=false)
-
-This computes the effective viscosity for a given input rheology `v` and strainrate `εII`
-"""
-function computeViscosity_εII(
-    v::Union{Parallel, CompositeRheology}, 
-    εII::_T, 
-    args;
-    tol=1e-6, verbose=false
-) where {_T}
-    τII, = compute_τII(v, εII, args; tol=tol, verbose=verbose)
-    η    = _T(0.5) * τII * inv(εII)
-    return η
-end
-
-function computeViscosity_εII(v::T, εII::_T, args; tol=1e-6, verbose=false) where {T<:AbstractConstitutiveLaw,_T}
-    τII, = compute_τII(v, εII, args)
-    η    = 0.5 * τII * inv(εII)
-    return η
-end
-
-""" 
-    η = computeViscosity_εII_AD(v::Union{Parallel{T,N}, CompositeRheology{T,N}, AbstractConstitutiveLaw}, εII::_T, args; tol=1e-6, verbose=false)
-
-This computes the effective viscosity for a given input rheology `v` and strainrate `εII`, while using AD if necessary
-"""
-function computeViscosity_εII_AD(
-    v::Union{Parallel, CompositeRheology, AbstractConstitutiveLaw}, 
-    εII::_T, 
-    args;
-    tol=1e-6, verbose=false
-) where {_T}
-    τII = compute_τII_AD(v, εII, args; tol=tol, verbose=verbose)
-    η   = _T(0.5) * τII * inv(εII)
-    return η
-end
-
-function computeViscosity_εII_AD(v::T, εII::_T, args; tol=1e-6, verbose=false) where {T<:AbstractConstitutiveLaw,_T}
-    return computeViscosity_εII(v, εII, args) 
-end
-
-# NONLINEAR ITERATION SCHEMES
-"""
-    τII =local_iterations_εII(v::CompositeRheology{T,N,0}, εII::_T, args; tol=1e-6, verbose=false)
-
-Performs local iterations versus stress for a given total strain rate for a given `CompositeRheology` element that does NOT include `Parallel` elements
-"""
-
-@inline function local_iterations_εII(
-    v::CompositeRheology{T,N,
-                    0,is_parallel,
-                    0,is_plastic,
-                    0,is_vol}, 
-    εII::_T, 
-    args; 
-    tol=1e-6, verbose=false
-) where {N, T, _T, is_parallel, is_plastic, is_vol}
-
-    # Initial guess
-    τII = compute_τII_harmonic(v, εII, args)
-    
-    !isCUDA() && verbose && println("initial stress_II = $τII")
-
-    # Local Iterations
-    iter = 0
-    ϵ = 2.0 * tol
-    τII_prev = τII
-    while ϵ > tol
-        iter += 1
-        #= 
-            Newton scheme -> τII = τII - f(τII)/dfdτII. 
-            Therefore,
-                f(τII) = εII - strain_rate_circuit(v, τII, args) = 0
-                dfdτII = - dεII_dτII(v, τII, args) 
-                τII -= f / dfdτII
-        =#
-        τII = muladd(εII - compute_εII(v, τII, args), inv(dεII_dτII(v, τII, args)), τII)
-
-        ϵ = abs(τII - τII_prev) * inv(abs(τII))
-        τII_prev = τII
-
-        !isCUDA() && verbose && println(" iter $(iter) $ϵ")
-    end
-    if !isCUDA() && verbose
-        println("final τII = $τII")
-        println("---")
-    end
-
-    return τII
-end
-
-"""
-    τII = local_iterations_εII_AD(v::CompositeRheology{T,N}, εII::_T, args; tol=1e-6, verbose=false)
-
-Performs local iterations versus stress for a given strain rate using AD
-"""
-@inline function local_iterations_εII_AD(
-    v::CompositeRheology{T,
-            N,
-            Npar,is_par,
-            Nplast,is_plastic,
-            Nvol,is_vol},
-    εII::_T, 
-    args; 
-    tol=1e-6, verbose=false
-) where {N, T, _T, Npar, is_par, Nplast, is_plastic, Nvol, is_vol}
-    
-    # Initial guess
-    τII = compute_τII_harmonic(v, εII, args)
-    
-    !isCUDA() && verbose && println("initial τII = $τII")
-
-    # extract plastic element if it exists
-    v_pl = v[1]
-    if Nplast>0
-        for i=1:N
-            if is_plastic[i]
-                v_pl =  v[i]
-            end
-        end
-    end
-
-    # Local Iterations
-    iter = 0
-    ϵ = 2.0 * tol
-    τII_prev = τII
-    ε_pl = 0.0;
-    while (ϵ > tol) && (iter<10)
-        iter += 1
-        #= 
-            Newton scheme -> τII = τII - f(τII)/dfdτII. 
-            Therefore,
-                f(τII) = εII - compute_εII(v, τII, args) = 0
-                dfdτII = - dεII_dτII(v, τII, args) 
-                τII -= f / dfdτII
-        =#
-        
-        ε_np = compute_εII_nonplastic(v, τII, args)
-        dεII_dτII = dεII_dτII_nonplastic_AD(v, τII, args)
-
-        f = εII - ε_np      # non-plastic contributions to residual
-        
-        if Nplast>0
-           
-            # in case of plasticity, iterate for ε_pl
-            args = merge(args, (ε_np=ε_np,f=f))
-            ε_pl += compute_εII(v_pl, τII, args, tol=tol, verbose=verbose)
-
-            # add contributions to dεII_dτII:
-            if ε_pl>0.0
-                # in fact dε_pl/dτII = d(λ*∂Q∂τII(v_pl, τII))/dτII = 0 for DP
-                dεII_dτII += 0
-            end
-        end
-        f -= ε_pl
-
-
-        τII = muladd(f, inv(dεII_dτII), τII)
-
-        ϵ = abs(τII - τII_prev) * inv(abs(τII))
-        τII_prev = τII
-        !isCUDA() && verbose && println(" iter $(iter) $ϵ τII=$τII")
-    end
-    if !isCUDA() && verbose
-        println("final τII = $τII")
-        println("---")
-    end
-
-    return τII
-end
-
-"""
-    compute_εII(v::AbstractPlasticity, τII::_T, args; tol=1e-6, verbose=true)
-
-Performs local iterations to compute the plastic strainrate. Note that the non-plastic strainrate, ε_np, should be part of `args`
-"""
-function compute_εII(v::AbstractPlasticity, τII::_T, args; tol=1e-6, verbose=true) where _T
-
-    
-    η_np  = (τII - args.τII_old)/(2.0*args.ε_np)
-           
-    F    = compute_yieldfunction(v, merge(args, (τII=τII,)))
-
-    iter = 0
-    λ = 0.0 
-    ϵ = 2.0 * tol
-    τII_pl = τII
-    while (ϵ > tol) && (iter<100) && (F>0.0)
-        #   τII_pl = τII -  2*η_np*λ*∂Q∂τII
-        #   F(τII_pl)
-        #   dF/dλ = (dF/dτII)*(dτII/dλ) = (dF/dτII)*(2*η_np*∂Q∂τII)
-        
-        iter += 1
-        τII_pl = τII -  2*η_np*λ*∂Q∂τII(v,τII_pl)       # update stress
-        F      = compute_yieldfunction(v, merge(args, (τII=τII_pl,)))
-        
-        dFdλ = ∂F∂τII(v, τII)*(2*η_np*∂Q∂τII(v,τII))
-      
-        λ -= -F / dFdλ
-
-        ϵ = F
-
-        !isCUDA() && verbose && println("    plastic iter $(iter) ϵ=$ϵ λ=$λ, F=$F")
-    end
-
-    ε_pl = λ*∂Q∂τII(v,τII_pl)
-    
-    return ε_pl
-end
-
-
-@inline function local_iterations_τII_AD(
-    v::Parallel, τII::T, args; tol=1e-6, verbose=false
-) where {T}
-
-    # Initial guess
-    εII = compute_εII_harmonic(v, τII, args)
-
-    !isCUDA() && verbose && println("initial εII = $εII")
-
-    # Local Iterations
-    iter = 0
-    ϵ = 2.0 * tol
-    εII_prev = εII
-    while ϵ > tol
-        iter += 1
-        #= 
-            Newton scheme -> τII = τII - f(τII)/dfdτII. 
-            Therefore,
-                f(τII) = εII - strain_rate_circuit(v, τII, args) = 0
-                dfdτII = - dεII_dτII(v, τII, args) 
-                τII -= f / dfdτII
-        =#
-        εII = muladd(τII - first(compute_τII(v, εII, args)), inv(dτII_dεII(v, εII, args)), εII)
-
-        ϵ = abs(εII - εII_prev) * inv(εII)
-        εII_prev = εII
-        !isCUDA() && verbose && println(" iter $(iter) $ϵ")
-        
-    end
-    if !isCUDA() && verbose
-        println("final εII = $εII")
-        println("---")
-    end
-
-    return εII
-end
-
-
-"""
-Performs local iterations versus strain rate for a given stress
-"""
-@inline function local_iterations_τII(
-    v::Parallel{T,N}, 
-    τII::_T, 
-    args; 
-    tol=1e-6, 
-    verbose=false, n=1
-) where {T,N, _T}
-
-    # Initial guess (harmonic average of ε of each element)
-    εII = compute_εII_harmonic(v, τII, args) # no allocations 
-
-    # Local iterations
-    iter = 0
-    ϵ = 2 * tol
-    εII_prev = εII
-
-    while ϵ > tol
-        iter += 1
-        f = τII - first(compute_τII(v, εII, args))
-        dfdεII = -dτII_dεII(v, εII, args)
-        εII -= f / dfdεII
-
-        ϵ = abs(εII - εII_prev) / abs(εII)
-        εII_prev = εII
-        if !isCUDA() && verbose
-            println(" iter $(iter) $ϵ")
-        end
-    end
-    if !isCUDA() && verbose
-        println("---")
-    end
-
-    return εII
-end
-
-
-
-"""
-    local_iterations_εII(c::CompositeRheology{T,N}, εII_total, args)
-
-This performs nonlinear Newton iterations for `τII` with given `εII_total` for cases where we have both serial and parallel elements.
-"""
-@inline function local_iterations_εII(
-    c::CompositeRheology{T,
-    N,
-    Npar,is_par,
-    0,is_plastic,
-    0,is_vol}, 
-    εII_total::_T, 
-    args; 
-    tol=1e-6, 
-    verbose=false,
-    τ_initial=nothing, ε_init=nothing
-) where {T,N,Npar,is_par, _T, is_plastic, is_vol}
-    
-    # Compute residual
-    n = Npar+1;             # total size of unknowns
-    x = zero(εII_total)
-    
-    # Initial guess of stress & strainrate
-    if isnothing(τ_initial)
-        τ_initial = compute_τII_harmonic(c, εII_total, args)
-    end
-
-    !isCUDA() && verbose && println("τII guess = $τ_initial")
-
-    x    = @MVector ones(_T, n)
-    x   .= εII_total
-    x[1] = τ_initial
-
-    j = 1;
-    for i=1:N
-        if is_par[i]
-            j += 1
-            x[j] = compute_εII_harmonic_i(c, τ_initial, args,i)   
-        end
-    end
-    
-    r = @MVector zeros(_T,n);
-    J = @MMatrix zeros(_T, Npar+1,Npar+1)   # size depends on # of parallel objects (+ likely plastic elements)
-    
-    # Local Iterations
-    iter = 0
-    ϵ = 2 * tol
-    max_iter = 1000
-    while (ϵ > tol) && (iter < max_iter)
-        iter += 1
-
-        τ   = x[1]
-  
-        # Update part of jacobian related to serial elements
-        r[1]   = εII_total - compute_εII_elements(c,τ,args)
-        J[1,1] = dεII_dτII_elements(c,x[1],args);
-        
-        # Add contributions from || elements
-        fill_J_parallel!(J, r, x, c, τ, args)
-      
-        # update solution
-        dx  = J\r 
-        x .+= dx   
-        
-        ϵ    = sum(abs.(dx)./(abs.(x)))
-        !isCUDA() && verbose && println(" iter $(iter) $ϵ")
-    end
-    !isCUDA() && verbose && println("---")
-    
-    if (iter == max_iter)
-        error("iterations did not converge")
-    end
-
-    return (x...,)
-end
-
-
-"""
-    local_iterations_εII(c::CompositeRheology{T,N}, εII_total, args)
-
-This performs nonlinear Newton iterations for `τII` with given `εII_total` for cases where we plastic elements
-"""
-@inline function local_iterations_εII(
-    c::CompositeRheology{T,N,
-                        Npar,is_par,            # no ||
-                        Nplast, is_plastic,     # with plasticity
-                        0,is_vol},              # no volumetric
-    εII_total::_T, 
-    args; 
-    tol = 1e-6, 
-    verbose = false,
-    τ_initial = nothing, 
-    ε_init = nothing,
-    max_iter = 1000
-) where {T,N,Npar,is_par, _T, Nplast, is_plastic, is_vol}
-    
-    # Compute residual
-    n = 1 + Nplast + Npar;             # total size of unknowns
-    x = zero(εII_total)
-
-    # Initial guess of stress & strainrate
-    if isnothing(τ_initial)
-        τ_initial = compute_τII_harmonic(c, εII_total, args)
-    end
-    
-    verbose && println("τII guess = $τ_initial")
-    
-    x    = @MVector zeros(_T, n)
-    x[1] = τ_initial
-
-    j = 1;
-    for i=1:N
-        #if is_par[i]
-        #    j += 1
-        #    x[j] = compute_εII_harmonic_i(c, τ_initial, args,i)   
-        #end
-
-        if is_plastic[i] && is_par[i]
-            # parallel plastic element
-            j += 1
-            x[j] = 0    # λ̇  
-            
-            j += 1
-            x[j] = τ_initial    # τ_plastic initial guess  
-
-        elseif !is_plastic[i] && is_par[i]
-            # normal plastic element
-            j += 1
-            x[j] = 0    # λ̇  
-        end
-
-    end
-
-    r = @MVector zeros(_T,n);
-    J = @MMatrix zeros(_T, n,n)   # size depends on # of plastic elements
-    
-    # Local Iterations
-    iter = 0
-    ϵ = 2 * tol
-    while (ϵ > tol) && (iter < max_iter)
-        iter += 1
-
-        τ   = x[1]
-        
-        args = merge(args, (τII=τ,))    # update
-
-        # Update part of jacobian related to serial, non-plastic, elements
-        r[1]   = εII_total - compute_εII_elements(c,τ,args)     
-        J[1,1] = dεII_dτII_elements(c,x[1],args);               
-        
-        # Add contributions from plastic elements
-        fill_J_plastic!(J, r, x, c, args)
-        
-        # update solution
-        dx  = J\r 
-        x .+= dx   
-        #@show dx x r J
-        
-        ϵ    = sum(abs.(dx)./(abs.(x .+ 1e-9)))
-        verbose && println(" iter $(iter) $ϵ F=$(r[2]) τ=$(x[1]) λ=$(x[2])")
-    end
-    verbose && println("---")
-    if (iter == max_iter)
-        error("iterations did not converge")
-    end
-
-    return (x...,)
-end
-
-
-# Helper functions
-@generated function fill_J_parallel!(J, r, x, c::CompositeRheology{T, N, Npar, is_par, Nplast, is_plast}, τ, args) where {T, N, Npar, is_par, Nplast, is_plast}
-    quote
-        Base.@_inline_meta
-        j = 1
-        Base.Cartesian.@nexprs $N i -> j = @inbounds _fill_J_parallel!(J, r, x, c.elements[i], τ, args, $(is_par)[i], j)
-        return nothing
-    end
-end
-
-@inline function _fill_J_parallel!(J, r, x, elements, τ, args, is_par, j)
-    !is_par && return j
-
-    j += 1
-    εII_p = x[j]
-    r[1] -= εII_p
-    τ_parallel, = compute_τII(elements, εII_p, args)    
-    r[j]        =  (τ - τ_parallel) # residual (stress should be equal)
-    J[j,j]      = -dτII_dεII(elements, εII_p, args)
-    J[j,1]      =  1.0
-    J[1,j]      =  1.0
-    
-    return j
-end
-
-@generated function fill_J_plastic!(J, r, x, c::CompositeRheology{T, N, Npar, is_par, Nplast, is_plastic}, args) where {T, N, Npar, is_par, Nplast, is_plastic}
-    quote
-        Base.@_inline_meta
-        j = 1
-        Base.Cartesian.@nexprs $N i -> j = @inbounds _fill_J_plastic!(J, r, x, c.elements[i], args, static($(is_plastic)[i]), $(is_par)[i], j)
-        return nothing
-    end
-end
-
-@inline _fill_J_plastic!(J, r, x, element, args, ::False, is_par, j) = j
-
-@inline function _fill_J_plastic!(J, r, x, element, args, ::True, is_par, j)
-
-    j += 1
-    λ̇  = x[j]
-
-    @inline function __fill_J_plastic!(::True, j, args)
-        τ       = x[1]
-        τ_pl    = x[j+1]    # if the plastic element is in || with other elements, need to explicitly solve for this
-
-        args    = merge(args, (τII=τ_pl,))
-        F       = compute_yieldfunction(element,args);  # yield function applied to plastic element
-    
-        ε̇_pl    =  λ̇*∂Q∂τII(element, τ_pl)  
-        r[1]   -=  ε̇_pl                     #  add plastic strainrate
-        
-        if F>0.0
-            J[1,j] = ∂Q∂τII(element, τ_pl)     
-            J[j,j+1]   = ∂F∂τII(element.elements[1], τ_pl)    
-            J[j+1,1]   = -1.0;
-            J[j+1,2]   = dτII_dεII_nonplastic(element, τ_pl, args)*∂Q∂τII(element, τ_pl) ;
-            J[j+1,j+1] = 1.0;
-            r[j] = -F
-            r[j+1] = τ - compute_τII_nonplastic(element, ε̇_pl, args) - τ_pl                
-        else
-            J[j,j] =  J[j+1,j+1] = 1.0
-            r[j] = r[j+1] = 0.0
-        end
-    end
-
-    @inline function __fill_J_plastic!(::False, j, args)
-        τ_pl    = x[1]    # if the plastic element is in || with other elements, need to explicitly solve for this
-
-        args    = merge(args, (τII=τ_pl,))
-        F       = compute_yieldfunction(element,args);  # yield function applied to plastic element
-    
-        ε̇_pl    =  λ̇*∂Q∂τII(element, τ_pl)  
-        r[1]   -=  ε̇_pl                     #  add plastic strainrate
-        
-        if F>0.0
-            J[1,j] = ∂Q∂τII(element, τ_pl)     
-
-            # plasticity is not in a parallel element    
-            J[j,1] = ∂F∂τII(element, τ_pl)    
-            J[j,j] = 0.0
-            r[j] =  -F      
-        else
-            J[j,j] = 1.0
-            r[j] = 0.0
-        end
-    end
-
-    __fill_J_plastic!(static(is_par), j, args)
-
-    return j
-end
-
-@generated function ∂Q∂τII(
-    v::Parallel{T, N,  Nplast, is_plastic}, τ::_T
-) where {_T,T, N,  Nplast, is_plastic}
-    quote
-        Base.@_inline_meta
-        Base.Cartesian.@nexprs $N i -> is_plastic[i] == true && return ∂Q∂τII(v[i],τ)
-    end
-end
-
-@generated function compute_yieldfunction(
-    v::Parallel{T, N,  Nplast, is_plastic}, args
-) where {T, N,  Nplast, is_plastic}
-    quote
-        Base.@_inline_meta
-        Base.Cartesian.@nexprs $N i -> is_plastic[i] == true && return compute_yieldfunction(v[i],args)
-    end
-end
-
-compute_yieldfunction(v::Parallel{T, N,  0, is_plastic}, args) where {T, N,  is_plastic} = NaN
-
- 
-
-# STRESS AND STRAIN RATE DERIVATIVES
-
-@generated function dεII_dτII(
-    v::CompositeRheology{T,N}, τII::_T, args
-) where {T,_T,N}
-    quote
-        Base.@_inline_meta
-        val = zero(_T)
-        Base.Cartesian.@nexprs $N i -> val += dεII_dτII(v.elements[i], τII, args)
-        return val
-    end
-end
-
-
-function dεII_dτII(
-    v::Parallel{T,N}, τII::_T, args
-) where {T,N,_T}
-    ε  = compute_εII(v, τII, args)
-    return inv(dτII_dεII(v, ε, args))
-end
-
-
-"""
-    dεII_dτII_AD(v::Union{Parallel,CompositeRheology}, τII, args) 
-
-Uses AD to compute the derivative of `εII` vs. `τII`
-"""
-dεII_dτII_AD(v::Union{Parallel,CompositeRheology}, τII, args) = ForwardDiff.derivative(x->compute_εII(v, x, args), τII)
-
-dεII_dτII_nonplastic_AD(v::Union{Parallel,CompositeRheology}, τII, args) = ForwardDiff.derivative(x->compute_εII_nonplastic(v, x, args), τII)
-
-# Computes sum of dεII/dτII for all elements that are NOT parallel elements
-"""
-    dεII_dτII_elements(v::CompositeRheology, TauII, args)
-
-Sums the derivative ∂εII/∂τII (strainrate vs. stress) of all non-parallel elements in a `CompositeRheology` structure. Internally used for jacobian iterations.
-"""
-@inline @generated function dεII_dτII_elements(
-    v::CompositeRheology{T,N}, 
-    TauII::_T, 
-    args
-) where {T, N, _T}
-    quote
-        out = zero(_T)
-        Base.Cartesian.@nexprs $N i ->
-            out += dεII_dτII_nonparallel(v.elements[i], TauII, args)
-    end
-end
-dεII_dτII_nonparallel(v::Any, TauII, args) =   dεII_dτII(v, TauII, args)
-dεII_dτII_nonparallel(v::Parallel, TauII::_T, args) where _T =    zero(_T)
-dεII_dτII_nonparallel(v::AbstractPlasticity, TauII::_T, args) where _T =    zero(_T)
-
-
-
-"""
-    dτII_dεII(v::CompositeRheology, TauII::_T, args)
-
-Computes the derivative of `τII` vs `εII` for `CompositeRheology`   
-"""
-function dτII_dεII(
-    v::CompositeRheology{T,N}, εII::_T, args
-) where {T,N,_T}
-    τ,  = compute_τII(v, εII, args)
-    return inv(dεII_dτII(v, τ, args))
-end
-
-
-@generated  function dτII_dεII_i(
-    v::CompositeRheology{T,N}, 
-    εII::_T, 
-    args, I::Int64;
-    tol=1e-6, verbose=false
-) where {T,_T,N}
-    quote
-        Base.@_inline_meta
-        @assert I ≤ $N
-        Base.Cartesian.@nexprs $N i -> I == i && return dτII_dεII(v.elements[i], εII, args)
-    end
-end
-
-
-"""
-    dτII_dεII(v::Parallel{T,N}, TauII::_T, args)
-
-Computes the derivative of `τII` vs `εII` for parallel elements   
-"""
-@generated function dτII_dεII(
-    v::Parallel{T,N}, 
-    TauII::_T, 
-    args
-) where {T,N, _T}
-    quote
-        dτII_dεII_der = zero($_T)
-        Base.Cartesian.@nexprs $N i ->
-            dτII_dεII_der += dτII_dεII(v.elements[i], TauII, args)
-        return dτII_dεII_der
-    end
-end
-
-
-"""
-    dτII_dεII_nonplastic(v::Parallel{T,N}, TauII::_T, args)
-
-Computes the derivative of `τII` vs `εII` for parallel elements that are non-plastic  
-"""
-@generated function dτII_dεII_nonplastic(
-    v::Parallel{T,N}, 
-    TauII::_T, 
-    args
-) where {T,N, _T}
-    quote
-        dτII_dεII_der = zero($_T)
-        Base.Cartesian.@nexprs $N i ->
-            dτII_dεII_der += dτII_dεII_nonplastic(v.elements[i], TauII, args)
-        return dτII_dεII_der
-    end
-end
-
-dτII_dεII_nonplastic(v, TauII, args)  = dτII_dεII(v, TauII, args)
-dτII_dεII_nonplastic(v::AbstractPlasticity, TauII, args)  = 0.0
-
-
-dτII_dεII_AD(v::Union{Parallel,CompositeRheology}, εII, args) = ForwardDiff.derivative(x->compute_τII_AD(v, x, args), εII)
-
-
-
-# AVERAGES (mostly used as initial guesses)
-
-"""
-    compute_εII_nonplastic(v::CompositeRheology, TauII, args)
-
-Harmonic average of stress of all elements in a `CompositeRheology` structure that are not plastic elements
-"""
-@inline @generated function compute_εII_nonplastic(
-    v::CompositeRheology{T,N}, 
-    TauII::_T, 
-    args
-) where {T,N, _T}
-    quote
-        out = zero(_T)
-        Base.Cartesian.@nexprs $N i ->
-            out += _compute_εII_nonplastic(v.elements[i], TauII, args)
-        out = out
-    end
-end
-
-_compute_εII_nonplastic(v, TauII, args) = first(compute_εII(v, TauII, args))
-_compute_εII_nonplastic(v::AbstractPlasticity, TauII, args) = 0.0
-
-"""
-    compute_τII_nonplastic(v::Parallel, EpsII, args)
-
-Harmonic average of stress of all elements in a `CompositeRheology` structure that are not || elements
-"""
-@inline @generated function compute_τII_nonplastic(
-    v::Parallel{T,N}, 
-    EpsII::_T, 
-    args
-) where {T,N, _T}
-    quote
-        out = zero(_T)
-        Base.Cartesian.@nexprs $N i ->
-            out += _compute_τII_nonplastic(v.elements[i], EpsII, args)
-        out = out
-    end
-end
-
-_compute_τII_nonplastic(v, EpsII, args) = first(compute_τII(v, EpsII, args))
-_compute_τII_nonplastic(v::AbstractPlasticity, EpsII, args) = 0.0
-
-
-"""
-    compute_τII_harmonic(v::CompositeRheology, EpsII, args)
-
-Harmonic average of stress of all elements in a `CompositeRheology` structure that are not || elements
-"""
-@inline @generated function compute_τII_harmonic(
-    v::CompositeRheology{T,N}, 
-    EpsII::_T, 
-    args
-) where {T,N, _T}
-    quote
-        out = zero(_T)
-        Base.Cartesian.@nexprs $N i ->
-            out += _compute_τII_harmonic_element(v.elements[i], EpsII, args)
-        out = 1/out
-    end
-end
-
-_compute_τII_harmonic_element(v, EpsII, args) = inv(first(compute_τII(v, EpsII, args)))
-_compute_τII_harmonic_element(v::AbstractPlasticity, EpsII, args) = 0.0
-_compute_τII_harmonic_element(v::Parallel{T, N,  Nplast, is_plastic}, EpsII, args) where {T, N,  Nplast, is_plastic}  = 0.0
-
-
-
-"""
-    compute_εII_harmonic(v::Parallel{T,N}, TauII::_T, args)
-
-Computes the harmonic average of strainrate for a parallel element
-"""
-@generated function compute_εII_harmonic(
-    v::Union{Parallel{T,N},CompositeRheology{T,N}}, 
-    TauII::_T, 
-    args
-) where {T,N, _T}
-    quote
-        out = zero($_T)
-        Base.Cartesian.@nexprs $N i ->
-            out += inv(first(compute_εII(v.elements[i], TauII, args)))
-        return inv(out)
-    end
-end
-
-@generated  function compute_εII_harmonic_i(
-    v::CompositeRheology{T,N}, 
-    TauII::_T, 
-    args, I::Int64;
-    tol=1e-6, verbose=false
-) where {T,_T,N}
-    quote
-        Base.@_inline_meta
-        @assert I ≤ $N
-        Base.Cartesian.@nexprs $N i -> I == i && return compute_εII(v.elements[i], TauII, args)
-    end
-end
-
-
-"""
-    compute_εII_elements(v::CompositeRheology, TauII, args)
-
-Sums the strainrate of all non-parallel and non-plastic elements in a `CompositeRheology` structure. Mostly internally used for jacobian iterations.
-"""
-@inline @generated function compute_εII_elements(
-    v::CompositeRheology{T,N}, 
-    TauII::_T, 
-    args;
-    verbose=false
-) where {T,N, _T}
-    quote
-        out = zero(_T)
-        Base.Cartesian.@nexprs $N i ->
-            out += _compute_εII_nonparallel(v.elements[i], TauII, args)
-    end
-end
-
-_compute_εII_nonparallel(v, TauII::_T, args) where {_T} = compute_εII(v, TauII, args)
-_compute_εII_nonparallel(v::Parallel, TauII::_T, args) where {_T} = zero(_T)
-_compute_εII_nonparallel(v::AbstractPlasticity, TauII::_T, args) where {_T} = zero(_T)
->>>>>>> 83084f93
+# This holds structures and computational routines for compositional rheologies
+using StaticArrays
+using Setfield
+
+export CompositeRheology, Parallel, create_rheology_string, print_rheology_matrix
+export time_τII_0D, compute_εII_harmonic, compute_τII_AD, isplastic, compute_p_τII, local_iterations_εvol, compute_p_harmonic
+export computeViscosity_εII, computeViscosity_εII_AD, compute_yieldfunction
+import Base.getindex
+
+import GeoParams.Units: nondimensionalize, dimensionalize
+
+@inline isCUDA() =  isdefined(Main,:CUDA) 
+
+"""
+    Put rheological elements in parallel 
+"""
+struct Parallel{T, N,  Nplast, is_plastic} <: AbstractConstitutiveLaw{T}
+    elements::T
+end
+
+function Parallel(v::T) where T
+    v           = tuple(v...)
+    n           =   length(v)
+
+    is_plastic = isa.(v,AbstractPlasticity)     # Is one of the elements a plastic element?
+    Nplast = count(is_plastic)
+
+    return Parallel{typeof(v),n, Nplast, is_plastic}(v)
+end
+Parallel(a,b...) = Parallel((a,b...,)) 
+
+
+@generated function getindex(p::Parallel{T, N}, I::Int64) where {T,N}
+    quote
+        Base.@_inline_meta
+        @assert I ≤ $N
+        Base.Cartesian.@nexprs $N i -> I == i && return p.elements[i]
+    end
+end
+
+
+"""
+    Structure that holds composite rheologies (e.g., visco-elasto-viscoplastic),
+    but also indicates (in the name) whether we need to perform non-linear iterations.
+"""
+struct CompositeRheology{T, N, 
+                        Npar, is_parallel, 
+                        Nplast, is_plastic, 
+                        Nvol, is_vol
+                        } <: AbstractComposite
+    elements::T
+end
+
+# Defines tuples of composite rheologies, while also checking which type of iterations need to be performed
+function CompositeRheology(v::T) where {T}
+
+    # determine if we have parallel elements & if yes: where
+    n = length(v)
+    is_parallel = isa.(v,Parallel)
+    Npar = count(is_parallel)
+
+    # determine if we have plastic elements 
+    is_plastic = isplastic.(v) 
+    Nplast = count(is_plastic)
+
+    # determine if we have elements that have volumetric deformation
+    # TO BE EXPANDED 
+
+    #Base.Cartesian.@nexprs $N i -> isvolumetric(v.elements[i])
+    id_vol      =   findall(isvolumetric(v))
+    Nvol        =   length(id_vol)
+    volum       =   zeros(Bool,n)
+    if Nvol>0
+        volum[id_vol] .= 1
+    end
+    is_vol      =   SVector{n,Bool}(volum)
+     
+    return CompositeRheology{typeof(v), n, Npar, is_parallel, Nplast, is_plastic, Nvol, is_vol}(v)
+end
+CompositeRheology(a,b...) = CompositeRheology( (a,b...,)) 
+CompositeRheology(a::Parallel) = CompositeRheology( (a,)) 
+
+@generated function getindex(p::CompositeRheology{T, N}, I::Int64) where {T,N}
+    quote
+        Base.@_inline_meta
+        @assert I ≤ $N
+        Base.Cartesian.@nexprs $N i -> I == i && return p.elements[i]
+    end
+end
+
+
+# define rules to nondimensionalise this 
+function nondimensionalize(MatParam::Union{Parallel,CompositeRheology}, g::GeoUnits{TYPE}) where {TYPE}
+    field_new = ();
+    field = MatParam.elements;
+    for i=1:length(MatParam.elements)
+        field_nd  = nondimensionalize(field[i], g) 
+        field_new =  tuple(field_new..., field_nd)
+    end
+    MatParam = set(MatParam, Setfield.PropertyLens{:elements}(), field_new)
+
+    return MatParam
+end
+
+function dimensionalize(MatParam::Union{Parallel,CompositeRheology}, g::GeoUnits{TYPE}) where {TYPE}
+    field_new = ();
+    field = MatParam.elements;
+    for i=1:length(MatParam.elements)
+        field_nd  = dimensionalize(field[i], g) 
+        field_new =  tuple(field_new..., field_nd)
+    end
+    MatParam = set(MatParam, Setfield.PropertyLens{:elements}(), field_new)
+
+    return MatParam
+end
+
+# Print info in the REPL
+include("CompositeRheologies_print.jl")
+
+function show(io::IO, g::AbstractComposite)
+    #println(io,"Composite rheology:   ")
+
+    # Compose a string with rheological elements, so we have an overview in the REPL
+    str = print_rheology_matrix(g)
+    println.(str)
+    
+
+    return nothing
+end
+
+function show(io::IO, a::Parallel)
+    println(io,"Parallel:   ")  
+
+    # Compose a string with rheological elements, so we have an overview in the REPL
+    str = print_rheology_matrix(a)
+    println.(str)
+
+    return nothing
+end
+
+function isvolumetric(c::NTuple{N,Any}) where {N}
+    ntuple(i-> isvolumetric(c[i]), Val(N))
+end
+
+
+# HELPER FUNCTIONS
+
+# determine if 3 element is plastic or not
+isplastic(v) = false;
+isplastic(v::Parallel{T, N,  0, is_plastic}) where {T,N,is_plastic} = false;
+isplastic(v::Parallel{T, N,  Nplast, is_plastic}) where {T,N,Nplast,is_plastic} = true;
+isplastic(v::AbstractPlasticity) = true;
+isplastic(v::CompositeRheology{T, N,  Npar, is_parallel, Nplast, is_plastic}) where {T, N,  Npar, is_parallel, Nplast, is_plastic} = true;
+isplastic(v::CompositeRheology{T, N,  Npar, is_parallel, 0, is_plastic}) where {T, N,  Npar, is_parallel, is_plastic} = false;
+
+
+# COMPUTE STRAIN RATE
+"""
+    compute_εII(v::Parallel{T,N}, τII, args; tol=1e-6, verbose=false, n=1)
+
+Computing `εII` as a function of `τII` for a Parallel elements is (usually) a nonlinear problem
+"""
+function compute_εII(
+    v::Parallel{T,N}, 
+    τII::_T, 
+    args; 
+    tol=1e-6, verbose=false, n=1
+) where {T,N,_T}
+    εII = local_iterations_τII(v, τII, args; tol=tol, verbose=verbose, n=n)
+    return εII
+end
+
+"""
+    compute_εII(v::CompositeRheology{T,N}, τII, args; tol=1e-6, verbose=false, n=1)
+
+Computing `εII` as a function of `τII` for a composite element is the sum of the individual contributions
+"""
+@generated  function compute_εII(
+    v::CompositeRheology{T,N}, 
+    τII::_T, 
+    args; 
+    tol=1e-6, verbose=false
+) where {T,_T,N}
+    quote
+        Base.@_inline_meta
+        εII = zero(_T)
+        Base.Cartesian.@nexprs $N i ->
+            εII += compute_εII(v.elements[i], τII, args)
+    end
+end
+
+@generated  function compute_εII(
+    v::CompositeRheology{T,N}, 
+    τII::Quantity, 
+    args; 
+    tol=1e-6, verbose=false
+) where {T,N}
+    quote
+        Base.@_inline_meta
+        εII = 0/s
+        Base.Cartesian.@nexprs $N i ->
+            εII += compute_εII(v.elements[i], τII, args)
+    end
+end
+
+# As we don't do iterations, this is the same
+function compute_εII_AD(v::CompositeRheology, τII, args; tol=1e-6, verbose=false)
+    return  compute_εII(v, τII, args)
+end
+
+
+#compute_εII_AD(v, τII, args; tol=1e-6, verbose=false) = compute_εII(v, τII, args, tol=tol, verbose=verbose)
+
+# Here we do need to do iterations
+function compute_εII_AD(v::Parallel, τII, args; tol=1e-6, verbose=false)
+    return local_iterations_τII_AD(v, τII, args; tol=tol, verbose=verbose)
+end
+
+#COMPUTE VOLUMETRIC STRAIN-RATE
+
+"""
+    compute_εvol(v::CompositeRheology{T,N}, p, args; tol=1e-6, verbose=false, n=1)
+
+Computing `εvol` as a function of `p` for a composite element is the sum of the individual contributions
+"""
+@generated  function compute_εvol(
+    v::CompositeRheology{T,N}, 
+    p::_T, 
+    args; 
+    tol=1e-6, verbose=false
+) where {T,_T,N}
+    quote
+        Base.@_inline_meta
+        εvol = zero(_T)
+        Base.Cartesian.@nexprs $N i ->
+            if isvolumetric(v.elements[i])
+                εvol += compute_εvol(v.elements[i], p, args)
+            end    
+        return εvol
+    end
+end
+
+
+@generated  function compute_εvol(
+    v::CompositeRheology{T,N}, 
+    p::Quantity, 
+    args; 
+    tol=1e-6, verbose=false
+) where {T,_T,N}
+    quote
+        Base.@_inline_meta
+        εvol = 0/s
+        Base.Cartesian.@nexprs $N i ->
+            if isvolumetric(v.elements[i])
+                εvol += compute_εvol(v.elements[i], p, args)
+            end
+        return εvol
+    end
+end
+
+# COMPUTE DEVIATORIC STRESS AND PRESSURE
+function compute_τII(v::CompositeRheology{T,N,0}, εII, args; tol=1e-6, verbose=false) where {T,N}
+    # A composite rheology case with no parallel element; iterations for τII
+    τII = local_iterations_εII(v, εII, args; tol=tol, verbose=verbose)
+    return τII
+end
+
+function compute_p_τII(
+    v::CompositeRheology{T,N,
+                    0,is_parallel,
+                    0,is_plastic,
+                    Nvol,is_vol}, 
+        εII::_T, 
+        εvol,
+        args; 
+        tol=1e-6, verbose=false
+    ) where {T, N, _T, is_parallel, is_plastic, Nvol, is_vol}
+    # A composite rheology case with no parallel element; iterations for τII
+    τII = local_iterations_εII(v, εII, args; tol=tol, verbose=verbose)
+    p   = local_iterations_εvol(v, εvol, args; tol=tol, verbose=verbose)
+    return p,τII
+end
+
+function compute_p_τII(
+    v::CompositeRheology{T,N,
+                    0,is_parallel,
+                    0,is_plastic,
+                    0,is_vol}, 
+        εII::_T, 
+        εvol,
+        args;
+        tol=1e-6, verbose=false
+    ) where {T, N, _T, is_parallel, is_plastic, Nvol, is_vol}
+    # A composite rheology case with no parallel element; iterations for τII
+    τII = local_iterations_εII(v, εII, args; tol=tol, verbose=verbose)
+    p = any(keys(args) .=== :p_old) ? args.p_old : 0
+    return p,τII
+end
+
+"""
+    τII = compute_τII(v::CompositeRheology{T,N}, εII, args; tol=1e-6, verbose=false)
+    
+"""
+function compute_τII(v::CompositeRheology, εII, args; tol=1e-6, verbose=false, τ_initial=nothing, ε_init=nothing)
+    # A composite rheology case with parallel elements
+    τII = local_iterations_εII(v, εII, args; tol=tol, verbose=verbose, τ_initial=τ_initial, ε_init=ε_init)
+    return τII
+end
+
+# For a parallel element, τII for a given εII is the sum of each component
+@generated  function compute_τII(
+    v::Parallel{T,N}, 
+    εII::_T, 
+    args;
+    tol=1e-6, verbose=false
+) where {T,_T,N}
+    quote
+        Base.@_inline_meta
+        τII = zero(_T)
+        Base.Cartesian.@nexprs $N i ->
+            τII += first(compute_τII(v.elements[i], εII, args))
+    end
+end
+compute_τII_AD(v::Parallel{T,N}, εII::_T, args; tol=1e-6, verbose=false) where {T,N,_T} = first(compute_τII(v, εII, args)) 
+
+# make it work for dimensional cases
+@generated  function compute_τII(
+    v::Parallel{T,N}, 
+    εII::Quantity, 
+    args;
+    tol=1e-6, verbose=false
+) where {T,N}
+    quote
+        Base.@_inline_meta
+        τII = 0Pa
+        Base.Cartesian.@nexprs $N i ->
+            τII += first(compute_τII(v.elements[i], εII, args))
+    end
+end
+
+
+function compute_τII_AD(v::CompositeRheology, εII, args; tol=1e-6, verbose=false)
+     τII = local_iterations_εII_AD(v, εII, args; tol=tol, verbose=verbose)
+     return τII
+end
+
+@inline function compute_τII!(
+    τII::AbstractArray{T,nDim},
+    v::NTuple{N,AbstractConstitutiveLaw},
+    εII::AbstractArray{T,nDim},
+    args;
+    tol=1e-6, verbose=false
+    ) where {T,nDim,N}
+    for I in eachindex(τII)
+        τII[I] = first(compute_τII(v, εII[I], (; zip(keys(args), getindex.(values(args), I))...)))
+    end
+end
+
+# VISCOSITY COMPUTATIONS
+""" 
+    η = computeViscosity_εII(v::Union{Parallel{T,N}, CompositeRheology{T,N}, AbstractConstitutiveLaw}, εII::_T, args; tol=1e-6, verbose=false)
+
+This computes the effective viscosity for a given input rheology `v` and strainrate `εII`
+"""
+function computeViscosity_εII(
+    v::Union{Parallel, CompositeRheology}, 
+    εII::_T, 
+    args;
+    tol=1e-6, verbose=false
+) where {_T}
+    τII, = compute_τII(v, εII, args; tol=tol, verbose=verbose)
+    η    = _T(0.5) * τII * inv(εII)
+    return η
+end
+
+function computeViscosity_εII(v::T, εII::_T, args; tol=1e-6, verbose=false) where {T<:AbstractConstitutiveLaw,_T}
+    τII, = compute_τII(v, εII, args)
+    η    = 0.5 * τII * inv(εII)
+    return η
+end
+
+""" 
+    η = computeViscosity_εII_AD(v::Union{Parallel{T,N}, CompositeRheology{T,N}, AbstractConstitutiveLaw}, εII::_T, args; tol=1e-6, verbose=false)
+
+This computes the effective viscosity for a given input rheology `v` and strainrate `εII`, while using AD if necessary
+"""
+function computeViscosity_εII_AD(
+    v::Union{Parallel, CompositeRheology, AbstractConstitutiveLaw}, 
+    εII::_T, 
+    args;
+    tol=1e-6, verbose=false
+) where {_T}
+    τII = compute_τII_AD(v, εII, args; tol=tol, verbose=verbose)
+    η   = _T(0.5) * τII * inv(εII)
+    return η
+end
+
+function computeViscosity_εII_AD(v::T, εII::_T, args; tol=1e-6, verbose=false) where {T<:AbstractConstitutiveLaw,_T}
+    return computeViscosity_εII(v, εII, args) 
+end
+
+# NONLINEAR ITERATION SCHEMES
+"""
+    τII =local_iterations_εII(v::CompositeRheology{T,N,0}, εII::_T, args; tol=1e-6, verbose=false)
+
+Performs local iterations versus stress for a given total strain rate for a given `CompositeRheology` element that does NOT include `Parallel` elements
+"""
+
+@inline function local_iterations_εII(
+    v::CompositeRheology{T,N,
+                    0,is_parallel,
+                    0,is_plastic,
+                    0,is_vol}, 
+    εII::_T, 
+    args; 
+    tol=1e-6, verbose=false
+) where {N, T, _T, is_parallel, is_plastic, is_vol}
+
+    # Initial guess
+    τII = compute_τII_harmonic(v, εII, args)
+    
+    !isCUDA() && verbose && println("initial stress_II = $τII")
+
+    # Local Iterations
+    iter = 0
+    ϵ = 2.0 * tol
+    τII_prev = τII
+    while ϵ > tol
+        iter += 1
+        #= 
+            Newton scheme -> τII = τII - f(τII)/dfdτII. 
+            Therefore,
+                f(τII) = εII - strain_rate_circuit(v, τII, args) = 0
+                dfdτII = - dεII_dτII(v, τII, args) 
+                τII -= f / dfdτII
+        =#
+        τII = muladd(εII - compute_εII(v, τII, args), inv(dεII_dτII(v, τII, args)), τII)
+
+        ϵ = abs(τII - τII_prev) * inv(abs(τII))
+        τII_prev = τII
+
+        !isCUDA() && verbose && println(" iter $(iter) $ϵ")
+    end
+    if !isCUDA() && verbose
+        println("final τII = $τII")
+        println("---")
+    end
+
+    return τII
+end
+
+"""
+    τII = local_iterations_εII_AD(v::CompositeRheology{T,N}, εII::_T, args; tol=1e-6, verbose=false)
+
+Performs local iterations versus stress for a given strain rate using AD
+"""
+@inline function local_iterations_εII_AD(
+    v::CompositeRheology{T,
+            N,
+            Npar,is_par,
+            Nplast,is_plastic,
+            Nvol,is_vol},
+    εII::_T, 
+    args; 
+    tol=1e-6, verbose=false
+) where {N, T, _T, Npar, is_par, Nplast, is_plastic, Nvol, is_vol}
+    
+    # Initial guess
+    τII = compute_τII_harmonic(v, εII, args)
+    
+    !isCUDA() && verbose && println("initial τII = $τII")
+
+    # extract plastic element if it exists
+    v_pl = v[1]
+    if Nplast>0
+        for i=1:N
+            if is_plastic[i]
+                v_pl =  v[i]
+            end
+        end
+    end
+
+    # Local Iterations
+    iter = 0
+    ϵ = 2.0 * tol
+    τII_prev = τII
+    ε_pl = 0.0;
+    while (ϵ > tol) && (iter<10)
+        iter += 1
+        #= 
+            Newton scheme -> τII = τII - f(τII)/dfdτII. 
+            Therefore,
+                f(τII) = εII - compute_εII(v, τII, args) = 0
+                dfdτII = - dεII_dτII(v, τII, args) 
+                τII -= f / dfdτII
+        =#
+        
+        ε_np = compute_εII_nonplastic(v, τII, args)
+        dεII_dτII = dεII_dτII_nonplastic_AD(v, τII, args)
+
+        f = εII - ε_np      # non-plastic contributions to residual
+        
+        if Nplast>0
+           
+            # in case of plasticity, iterate for ε_pl
+            args = merge(args, (ε_np=ε_np,f=f))
+            ε_pl += compute_εII(v_pl, τII, args, tol=tol, verbose=verbose)
+
+            # add contributions to dεII_dτII:
+            if ε_pl>0.0
+                # in fact dε_pl/dτII = d(λ*∂Q∂τII(v_pl, τII))/dτII = 0 for DP
+                dεII_dτII += 0
+            end
+        end
+        f -= ε_pl
+
+
+        τII = muladd(f, inv(dεII_dτII), τII)
+
+        ϵ = abs(τII - τII_prev) * inv(abs(τII))
+        τII_prev = τII
+        !isCUDA() && verbose && println(" iter $(iter) $ϵ τII=$τII")
+    end
+    if !isCUDA() && verbose
+        println("final τII = $τII")
+        println("---")
+    end
+
+    return τII
+end
+
+"""
+    compute_εII(v::AbstractPlasticity, τII::_T, args; tol=1e-6, verbose=true)
+
+Performs local iterations to compute the plastic strainrate. Note that the non-plastic strainrate, ε_np, should be part of `args`
+"""
+function compute_εII(v::AbstractPlasticity, τII::_T, args; tol=1e-6, verbose=true) where _T
+
+    
+    η_np  = (τII - args.τII_old)/(2.0*args.ε_np)
+           
+    F    = compute_yieldfunction(v, merge(args, (τII=τII,)))
+
+    iter = 0
+    λ = 0.0 
+    ϵ = 2.0 * tol
+    τII_pl = τII
+    while (ϵ > tol) && (iter<100) && (F>0.0)
+        #   τII_pl = τII -  2*η_np*λ*∂Q∂τII
+        #   F(τII_pl)
+        #   dF/dλ = (dF/dτII)*(dτII/dλ) = (dF/dτII)*(2*η_np*∂Q∂τII)
+        
+        iter += 1
+        τII_pl = τII -  2*η_np*λ*∂Q∂τII(v,τII_pl)       # update stress
+        F      = compute_yieldfunction(v, merge(args, (τII=τII_pl,)))
+        
+        dFdλ = ∂F∂τII(v, τII)*(2*η_np*∂Q∂τII(v,τII))
+      
+        λ -= -F / dFdλ
+
+        ϵ = F
+
+        !isCUDA() && verbose && println("    plastic iter $(iter) ϵ=$ϵ λ=$λ, F=$F")
+    end
+
+    ε_pl = λ*∂Q∂τII(v,τII_pl)
+    
+    return ε_pl
+end
+
+
+@inline function local_iterations_τII_AD(
+    v::Parallel, τII::T, args; tol=1e-6, verbose=false
+) where {T}
+
+    # Initial guess
+    εII = compute_εII_harmonic(v, τII, args)
+
+    !isCUDA() && verbose && println("initial εII = $εII")
+
+    # Local Iterations
+    iter = 0
+    ϵ = 2.0 * tol
+    εII_prev = εII
+    while ϵ > tol
+        iter += 1
+        #= 
+            Newton scheme -> τII = τII - f(τII)/dfdτII. 
+            Therefore,
+                f(τII) = εII - strain_rate_circuit(v, τII, args) = 0
+                dfdτII = - dεII_dτII(v, τII, args) 
+                τII -= f / dfdτII
+        =#
+        εII = muladd(τII - first(compute_τII(v, εII, args)), inv(dτII_dεII(v, εII, args)), εII)
+
+        ϵ = abs(εII - εII_prev) * inv(εII)
+        εII_prev = εII
+        !isCUDA() && verbose && println(" iter $(iter) $ϵ")
+        
+    end
+    if !isCUDA() && verbose
+        println("final εII = $εII")
+        println("---")
+    end
+
+    return εII
+end
+
+"""
+    p =local_iterations_εvol(v::CompositeRheology{T,N,0}, εvol::_T, args; tol=1e-6, verbose=false)
+
+Performs local iterations versus pressure for a given total volumetric strain rate for a given `CompositeRheology` element that does NOT include `Parallel` elements
+"""
+@inline function local_iterations_εvol(
+    v::CompositeRheology{T,N,
+                    0,is_parallel,
+                    0,is_plastic,
+                    Nvol,is_vol}, 
+    εvol::_T, 
+    args; 
+    tol=1e-6, verbose=false
+) where {N, T, _T, is_parallel, is_plastic, Nvol, is_vol}
+
+    # Initial guess
+    p = compute_p_harmonic(v, εvol, args)
+    
+    verbose && println("initial p = $p")
+
+    # Local Iterations
+    iter = 0
+    ϵ = 2.0 * tol
+    p_prev = p
+    while ϵ > tol
+        iter += 1
+        #= 
+            Newton scheme -> τII = τII - f(τII)/dfdτII. 
+            Therefore,
+                f(τII) = εII - strain_rate_circuit(v, τII, args) = 0
+                dfdτII = - dεII_dτII(v, τII, args) 
+                τII -= f / dfdτII
+        =#
+        p = muladd(εvol - compute_εvol(v, p, args), inv(dεvol_dp(v, p, args)), p)
+
+        ϵ = abs(p - p_prev) * inv(abs(p))
+        p_prev = p
+
+        verbose && println(" iter $(iter) $ϵ")
+    end
+    if verbose
+        println("final p = $p")
+        println("---")
+    end
+
+    return p
+end
+
+
+"""
+Performs local iterations versus strain rate for a given stress
+"""
+@inline function local_iterations_τII(
+    v::Parallel{T,N}, 
+    τII::_T, 
+    args; 
+    tol=1e-6, 
+    verbose=false, n=1
+) where {T,N, _T}
+
+    # Initial guess (harmonic average of ε of each element)
+    εII = compute_εII_harmonic(v, τII, args) # no allocations 
+
+    # Local iterations
+    iter = 0
+    ϵ = 2 * tol
+    εII_prev = εII
+
+    while ϵ > tol
+        iter += 1
+        f = τII - first(compute_τII(v, εII, args))
+        dfdεII = -dτII_dεII(v, εII, args)
+        εII -= f / dfdεII
+
+        ϵ = abs(εII - εII_prev) / abs(εII)
+        εII_prev = εII
+        if !isCUDA() && verbose
+            println(" iter $(iter) $ϵ")
+        end
+    end
+    if !isCUDA() && verbose
+        println("---")
+    end
+
+    return εII
+end
+
+
+
+"""
+    local_iterations_εII(c::CompositeRheology{T,N}, εII_total, args)
+
+This performs nonlinear Newton iterations for `τII` with given `εII_total` for cases where we have both serial and parallel elements.
+"""
+@inline function local_iterations_εII(
+    c::CompositeRheology{T,
+    N,
+    Npar,is_par,
+    0,is_plastic,
+    0,is_vol}, 
+    εII_total::_T, 
+    args; 
+    tol=1e-6, 
+    verbose=false,
+    τ_initial=nothing, ε_init=nothing
+) where {T,N,Npar,is_par, _T, is_plastic, is_vol}
+    
+    # Compute residual
+    n = Npar+1;             # total size of unknowns
+    x = zero(εII_total)
+    
+    # Initial guess of stress & strainrate
+    if isnothing(τ_initial)
+        τ_initial = compute_τII_harmonic(c, εII_total, args)
+    end
+
+    !isCUDA() && verbose && println("τII guess = $τ_initial")
+
+    x    = @MVector ones(_T, n)
+    x   .= εII_total
+    x[1] = τ_initial
+
+    j = 1;
+    for i=1:N
+        if is_par[i]
+            j += 1
+            x[j] = compute_εII_harmonic_i(c, τ_initial, args,i)   
+        end
+    end
+    
+    r = @MVector zeros(_T,n);
+    J = @MMatrix zeros(_T, Npar+1,Npar+1)   # size depends on # of parallel objects (+ likely plastic elements)
+    
+    # Local Iterations
+    iter = 0
+    ϵ = 2 * tol
+    τII_prev = τ_initial
+    τ_parallel = _T(0)
+    max_iter = 1000
+    while (ϵ > tol) && (iter < max_iter)
+        iter += 1
+
+        τ   = x[1]
+  
+        # Update part of jacobian related to serial elements
+        r[1]   = εII_total - compute_εII_elements(c,τ,args)
+        J[1,1] = dεII_dτII_elements(c,x[1],args);
+        
+        # Add contributions from || elements
+        fill_J_parallel!(J, r, x, c, τ, args)
+      
+        # update solution
+        dx  = J\r 
+        x .+= dx   
+        
+        ϵ    = sum(abs.(dx)./(abs.(x)))
+        !isCUDA() && verbose && println(" iter $(iter) $ϵ")
+    end
+    !isCUDA() && verbose && println("---")
+    
+    if (iter == max_iter)
+        error("iterations did not converge")
+    end
+
+    return (x...,)
+end
+
+
+"""
+    local_iterations_εII(c::CompositeRheology{T,N}, εII_total, args)
+
+This performs nonlinear Newton iterations for `τII` with given `εII_total` for cases where we plastic elements
+"""
+@inline function local_iterations_εII(
+    c::CompositeRheology{T,N,
+                        Npar,is_par,            # no ||
+                        Nplast, is_plastic,     # with plasticity
+                        0,is_vol},              # no volumetric
+    εII_total::_T, 
+    args; 
+    tol = 1e-6, 
+    verbose = false,
+    τ_initial = nothing, 
+    ε_init = nothing,
+    max_iter = 1000
+) where {T,N,Npar,is_par, _T, Nplast, is_plastic, is_vol}
+    
+    # Compute residual
+    n = 1 + Nplast + Npar;             # total size of unknowns
+    x = zero(εII_total)
+
+    # Initial guess of stress & strainrate
+    if isnothing(τ_initial)
+        τ_initial = compute_τII_harmonic(c, εII_total, args)
+    end
+    
+    verbose && println("τII guess = $τ_initial")
+    
+    x    = @MVector zeros(_T, n)
+    x[1] = τ_initial
+
+    j = 1;
+    for i=1:N
+        #if is_par[i]
+        #    j += 1
+        #    x[j] = compute_εII_harmonic_i(c, τ_initial, args,i)   
+        #end
+
+        if is_plastic[i] && is_par[i]
+            # parallel plastic element
+            j += 1
+            x[j] = 0    # λ̇  
+            
+            j += 1
+            x[j] = τ_initial    # τ_plastic initial guess  
+
+        elseif !is_plastic[i] && is_par[i]
+            # normal plastic element
+            j += 1
+            x[j] = 0    # λ̇  
+        end
+
+    end
+
+    r = @MVector zeros(_T,n);
+    J = @MMatrix zeros(_T, n,n)   # size depends on # of plastic elements
+    
+    # Local Iterations
+    iter = 0
+    ϵ = 2 * tol
+    while (ϵ > tol) && (iter < max_iter)
+        iter += 1
+
+        τ   = x[1]
+        
+        args = merge(args, (τII=τ,))    # update
+
+        # Update part of jacobian related to serial, non-plastic, elements
+        r[1]   = εII_total - compute_εII_elements(c,τ,args)     
+        J[1,1] = dεII_dτII_elements(c,x[1],args);               
+        
+        # Add contributions from plastic elements
+        fill_J_plastic!(J, r, x, c, args)
+        
+        # update solution
+        dx  = J\r 
+        x .+= dx   
+        #@show dx x r J
+        
+        ϵ    = sum(abs.(dx)./(abs.(x .+ 1e-9)))
+        verbose && println(" iter $(iter) $ϵ F=$(r[2]) τ=$(x[1]) λ=$(x[2])")
+    end
+    verbose && println("---")
+    if (iter == max_iter)
+        error("iterations did not converge")
+    end
+
+    return (x...,)
+end
+
+
+# Helper functions
+@generated function fill_J_parallel!(J, r, x, c::CompositeRheology{T, N, Npar, is_par, Nplast, is_plast}, τ, args) where {T, N, Npar, is_par, Nplast, is_plast}
+    quote
+        Base.@_inline_meta
+        j = 1
+        Base.Cartesian.@nexprs $N i -> j = @inbounds _fill_J_parallel!(J, r, x, c.elements[i], τ, args, $(is_par)[i], j)
+        return nothing
+    end
+end
+
+@inline function _fill_J_parallel!(J, r, x, elements, τ, args, is_par, j)
+    !is_par && return j
+
+    j += 1
+    εII_p = x[j]
+    r[1] -= εII_p
+    τ_parallel, = compute_τII(elements, εII_p, args)    
+    r[j]        =  (τ - τ_parallel) # residual (stress should be equal)
+    J[j,j]      = -dτII_dεII(elements, εII_p, args)
+    J[j,1]      =  1.0
+    J[1,j]      =  1.0
+    
+    return j
+end
+
+@generated function fill_J_plastic!(J, r, x, c::CompositeRheology{T, N, Npar, is_par, Nplast, is_plastic}, args) where {T, N, Npar, is_par, Nplast, is_plastic}
+    quote
+        Base.@_inline_meta
+        j = 1
+        Base.Cartesian.@nexprs $N i -> j = @inbounds _fill_J_plastic!(J, r, x, c.elements[i], args, static($(is_plastic)[i]), $(is_par)[i], j)
+        return nothing
+    end
+end
+
+@inline _fill_J_plastic!(J, r, x, element, args, ::False, is_par, j) = j
+
+@inline function _fill_J_plastic!(J, r, x, element, args, ::True, is_par, j)
+
+    j += 1
+    λ̇  = x[j]
+
+    @inline function __fill_J_plastic!(::True, j, args)
+        τ       = x[1]
+        τ_pl    = x[j+1]    # if the plastic element is in || with other elements, need to explicitly solve for this
+
+        args    = merge(args, (τII=τ_pl,))
+        F       = compute_yieldfunction(element,args);  # yield function applied to plastic element
+    
+        ε̇_pl    =  λ̇*∂Q∂τII(element, τ_pl)  
+        r[1]   -=  ε̇_pl                     #  add plastic strainrate
+        
+        if F>0.0
+            J[1,j] = ∂Q∂τII(element, τ_pl)     
+            J[j,j+1]   = ∂F∂τII(element.elements[1], τ_pl)    
+            J[j+1,1]   = -1.0;
+            J[j+1,2]   = dτII_dεII_nonplastic(element, τ_pl, args)*∂Q∂τII(element, τ_pl) ;
+            J[j+1,j+1] = 1.0;
+            r[j] = -F
+            r[j+1] = τ - compute_τII_nonplastic(element, ε̇_pl, args) - τ_pl                
+        else
+            J[j,j] =  J[j+1,j+1] = 1.0
+            r[j] = r[j+1] = 0.0
+        end
+    end
+
+    @inline function __fill_J_plastic!(::False, j, args)
+        τ_pl    = x[1]    # if the plastic element is in || with other elements, need to explicitly solve for this
+
+        args    = merge(args, (τII=τ_pl,))
+        F       = compute_yieldfunction(element,args);  # yield function applied to plastic element
+    
+        ε̇_pl    =  λ̇*∂Q∂τII(element, τ_pl)  
+        r[1]   -=  ε̇_pl                     #  add plastic strainrate
+        
+        if F>0.0
+            J[1,j] = ∂Q∂τII(element, τ_pl)     
+
+            # plasticity is not in a parallel element    
+            J[j,1] = ∂F∂τII(element, τ_pl)    
+            J[j,j] = 0.0
+            r[j] =  -F      
+        else
+            J[j,j] = 1.0
+            r[j] = 0.0
+        end
+    end
+
+    __fill_J_plastic!(static(is_par), j, args)
+
+    return j
+end
+
+@generated function ∂Q∂τII(
+    v::Parallel{T, N,  Nplast, is_plastic}, τ::_T
+) where {_T,T, N,  Nplast, is_plastic}
+    quote
+        Base.@_inline_meta
+        Base.Cartesian.@nexprs $N i -> is_plastic[i] == true && return ∂Q∂τII(v[i],τ)
+    end
+end
+
+@generated function compute_yieldfunction(
+    v::Parallel{T, N,  Nplast, is_plastic}, args
+) where {T, N,  Nplast, is_plastic}
+    quote
+        Base.@_inline_meta
+        Base.Cartesian.@nexprs $N i -> is_plastic[i] == true && return compute_yieldfunction(v[i],args)
+    end
+end
+
+compute_yieldfunction(v::Parallel{T, N,  0, is_plastic}, args) where {T, N,  is_plastic} = NaN
+
+ 
+
+# STRESS AND STRAIN RATE DERIVATIVES
+
+@generated function dεII_dτII(
+    v::CompositeRheology{T,N}, τII::_T, args
+) where {T,_T,N}
+    quote
+        Base.@_inline_meta
+        val = zero(_T)
+        Base.Cartesian.@nexprs $N i -> val += dεII_dτII(v.elements[i], τII, args)
+        return val
+    end
+end
+
+
+function dεII_dτII(
+    v::Parallel{T,N}, τII::_T, args
+) where {T,N,_T}
+    ε  = compute_εII(v, τII, args)
+    return inv(dτII_dεII(v, ε, args))
+end
+
+
+"""
+    dεII_dτII_AD(v::Union{Parallel,CompositeRheology}, τII, args) 
+
+Uses AD to compute the derivative of `εII` vs. `τII`
+"""
+dεII_dτII_AD(v::Union{Parallel,CompositeRheology}, τII, args) = ForwardDiff.derivative(x->compute_εII(v, x, args), τII)
+
+dεII_dτII_nonplastic_AD(v::Union{Parallel,CompositeRheology}, τII, args) = ForwardDiff.derivative(x->compute_εII_nonplastic(v, x, args), τII)
+
+# Computes sum of dεII/dτII for all elements that are NOT parallel elements
+"""
+    dεII_dτII_elements(v::CompositeRheology, TauII, args)
+
+Sums the derivative ∂εII/∂τII (strainrate vs. stress) of all non-parallel elements in a `CompositeRheology` structure. Internally used for jacobian iterations.
+"""
+@inline @generated function dεII_dτII_elements(
+    v::CompositeRheology{T,N}, 
+    TauII::_T, 
+    args
+) where {T, N, _T}
+    quote
+        out = zero(_T)
+        Base.Cartesian.@nexprs $N i ->
+            out += dεII_dτII_nonparallel(v.elements[i], TauII, args)
+    end
+end
+dεII_dτII_nonparallel(v::Any, TauII, args) =   dεII_dτII(v, TauII, args)
+dεII_dτII_nonparallel(v::Parallel, TauII::_T, args) where _T =    zero(_T)
+dεII_dτII_nonparallel(v::AbstractPlasticity, TauII::_T, args) where _T =    zero(_T)
+
+@generated function dεvol_dp(
+    v::CompositeRheology{T,N}, p::_T, args
+) where {T,_T,N}
+    quote
+        Base.@_inline_meta
+        val = zero(_T)
+        Base.Cartesian.@nexprs $N i -> 
+        if isvolumetric(v.elements[i])
+            val += dεvol_dp(v.elements[i], p, args)
+        end
+        return val
+    end
+end
+
+"""
+    dτII_dεII(v::CompositeRheology, TauII::_T, args)
+
+Computes the derivative of `τII` vs `εII` for `CompositeRheology`   
+"""
+function dτII_dεII(
+    v::CompositeRheology{T,N}, εII::_T, args
+) where {T,N,_T}
+    τ,  = compute_τII(v, εII, args)
+    return inv(dεII_dτII(v, τ, args))
+end
+
+
+@generated  function dτII_dεII_i(
+    v::CompositeRheology{T,N}, 
+    εII::_T, 
+    args, I::Int64;
+    tol=1e-6, verbose=false
+) where {T,_T,N}
+    quote
+        Base.@_inline_meta
+        @assert I ≤ $N
+        Base.Cartesian.@nexprs $N i -> I == i && return dτII_dεII(v.elements[i], εII, args)
+    end
+end
+
+
+"""
+    dτII_dεII(v::Parallel{T,N}, TauII::_T, args)
+
+Computes the derivative of `τII` vs `εII` for parallel elements   
+"""
+@generated function dτII_dεII(
+    v::Parallel{T,N}, 
+    TauII::_T, 
+    args
+) where {T,N, _T}
+    quote
+        dτII_dεII_der = zero($_T)
+        Base.Cartesian.@nexprs $N i ->
+            dτII_dεII_der += dτII_dεII(v.elements[i], TauII, args)
+        return dτII_dεII_der
+    end
+end
+
+
+"""
+    dτII_dεII_nonplastic(v::Parallel{T,N}, TauII::_T, args)
+
+Computes the derivative of `τII` vs `εII` for parallel elements that are non-plastic  
+"""
+@generated function dτII_dεII_nonplastic(
+    v::Parallel{T,N}, 
+    TauII::_T, 
+    args
+) where {T,N, _T}
+    quote
+        dτII_dεII_der = zero($_T)
+        Base.Cartesian.@nexprs $N i ->
+            dτII_dεII_der += dτII_dεII_nonplastic(v.elements[i], TauII, args)
+        return dτII_dεII_der
+    end
+end
+
+dτII_dεII_nonplastic(v, TauII, args)  = dτII_dεII(v, TauII, args)
+dτII_dεII_nonplastic(v::AbstractPlasticity, TauII, args)  = 0.0
+
+
+dτII_dεII_AD(v::Union{Parallel,CompositeRheology}, εII, args) = ForwardDiff.derivative(x->compute_τII_AD(v, x, args), εII)
+
+
+
+# AVERAGES (mostly used as initial guesses)
+
+"""
+    compute_εII_nonplastic(v::CompositeRheology, TauII, args)
+
+Harmonic average of stress of all elements in a `CompositeRheology` structure that are not plastic elements
+"""
+@inline @generated function compute_εII_nonplastic(
+    v::CompositeRheology{T,N}, 
+    TauII::_T, 
+    args
+) where {T,N, _T}
+    quote
+        out = zero(_T)
+        Base.Cartesian.@nexprs $N i ->
+            out += _compute_εII_nonplastic(v.elements[i], TauII, args)
+        out = out
+    end
+end
+
+_compute_εII_nonplastic(v, TauII, args) = first(compute_εII(v, TauII, args))
+_compute_εII_nonplastic(v::AbstractPlasticity, TauII, args) = 0.0
+
+"""
+    compute_τII_nonplastic(v::Parallel, EpsII, args)
+
+Harmonic average of stress of all elements in a `CompositeRheology` structure that are not || elements
+"""
+@inline @generated function compute_τII_nonplastic(
+    v::Parallel{T,N}, 
+    EpsII::_T, 
+    args
+) where {T,N, _T}
+    quote
+        out = zero(_T)
+        Base.Cartesian.@nexprs $N i ->
+            out += _compute_τII_nonplastic(v.elements[i], EpsII, args)
+        out = out
+    end
+end
+
+_compute_τII_nonplastic(v, EpsII, args) = first(compute_τII(v, EpsII, args))
+_compute_τII_nonplastic(v::AbstractPlasticity, EpsII, args) = 0.0
+
+
+"""
+    compute_τII_harmonic(v::CompositeRheology, EpsII, args)
+
+Harmonic average of stress of all elements in a `CompositeRheology` structure that are not || elements
+"""
+@inline @generated function compute_τII_harmonic(
+    v::CompositeRheology{T,N}, 
+    EpsII::_T, 
+    args
+) where {T,N, _T}
+    quote
+        out = zero(_T)
+        Base.Cartesian.@nexprs $N i ->
+            out += _compute_τII_harmonic_element(v.elements[i], EpsII, args)
+        out = 1/out
+    end
+end
+
+_compute_τII_harmonic_element(v, EpsII, args) = inv(first(compute_τII(v, EpsII, args)))
+_compute_τII_harmonic_element(v::AbstractPlasticity, EpsII, args) = 0.0
+_compute_τII_harmonic_element(v::Parallel{T, N,  Nplast, is_plastic}, EpsII, args) where {T, N,  Nplast, is_plastic}  = 0.0
+
+"""
+    compute_p_harmonic(v::CompositeRheology, EpsVol, args)
+
+Harmonic average of stress of all elements in a `CompositeRheology` structure that are not || elements
+"""
+@inline @generated function compute_p_harmonic(
+    v::CompositeRheology{T,N}, 
+    EpsVol::_T, 
+    args
+) where {T,N, _T}
+    quote
+        out = zero(_T)
+        Base.Cartesian.@nexprs $N i ->
+            if isvolumetric(v.elements[i])
+                out += _compute_p_harmonic_element(v.elements[i], EpsVol, args)
+            end
+        out = 1/out
+    end
+end
+
+_compute_p_harmonic_element(v, EpsVol, args) = inv(compute_p(v, EpsVol, args))
+_compute_p_harmonic_element(v::AbstractPlasticity, EpsVol, args) = 0.0
+
+"""
+    compute_εII_harmonic(v::Parallel{T,N}, TauII::_T, args)
+
+Computes the harmonic average of strainrate for a parallel element
+"""
+@generated function compute_εII_harmonic(
+    v::Union{Parallel{T,N},CompositeRheology{T,N}}, 
+    TauII::_T, 
+    args
+) where {T,N, _T}
+    quote
+        out = zero($_T)
+        Base.Cartesian.@nexprs $N i ->
+            out += inv(first(compute_εII(v.elements[i], TauII, args)))
+        return inv(out)
+    end
+end
+
+@generated  function compute_εII_harmonic_i(
+    v::CompositeRheology{T,N}, 
+    TauII::_T, 
+    args, I::Int64;
+    tol=1e-6, verbose=false
+) where {T,_T,N}
+    quote
+        Base.@_inline_meta
+        @assert I ≤ $N
+        Base.Cartesian.@nexprs $N i -> I == i && return compute_εII(v.elements[i], TauII, args)
+    end
+end
+
+
+"""
+    compute_εII_elements(v::CompositeRheology, TauII, args)
+
+Sums the strainrate of all non-parallel and non-plastic elements in a `CompositeRheology` structure. Mostly internally used for jacobian iterations.
+"""
+@inline @generated function compute_εII_elements(
+    v::CompositeRheology{T,N}, 
+    TauII::_T, 
+    args;
+    verbose=false
+) where {T,N, _T}
+    quote
+        out = zero(_T)
+        Base.Cartesian.@nexprs $N i ->
+            out += _compute_εII_nonparallel(v.elements[i], TauII, args)
+    end
+end
+
+_compute_εII_nonparallel(v, TauII::_T, args) where {_T} = compute_εII(v, TauII, args)
+_compute_εII_nonparallel(v::Parallel, TauII::_T, args) where {_T} = zero(_T)
+_compute_εII_nonparallel(v::AbstractPlasticity, TauII::_T, args) where {_T} = zero(_T)
+