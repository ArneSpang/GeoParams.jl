# If you want to add a new method here, feel free to do so. 
# Remember to also export the function name in GeoParams.jl (in addition to here)
abstract type AbstractPlasticity{T} <: AbstractConstitutiveLaw{T} end
abstract type AbstractPlasticPotential{Float64}  <: AbstractConstitutiveLaw{Float64} end

export compute_yieldfunction,      # calculation routines
    compute_yieldfunction!,
    DruckerPrager,               # constant
<<<<<<< HEAD
    AbstractPlasticity
=======
    compute_plasticpotentialDerivative,
    ∂Q∂τ,
    ∂Q∂P
>>>>>>> de245500

# DruckerPrager  -------------------------------------------------------
"""
    DruckerPrager(ϕ=30, Ψ=0, C=10e6Pa)

Sets parameters for Drucker-Prager plasticity, where the yield stress ``\\sigma_{y}`` is computed by
```math  
    \\sigma_{y} = (P-P_f)\\tan(ϕ) + C
```
with ``\\phi`` being the friction angle (in degrees), ``C`` cohesion, ``P`` dynamic pressure and ``P_f`` the fluid pressure (both positive under compression).  

*Yielding* occurs when the second invariant of the deviatoric stress tensor, ``\\tau_{II}=(0.5\\tau_{ij}\\tau_{ij})^{0.5}`` touches the yield stress. 
This can be computed with the yield function ``F`` and the plastic flow potential ``Q``, which are respectively given by 
```math  
    F = \\tau_{II} - \\cos(ϕ)C - \\sin(ϕ)(P-P_f)
```
```math  
    Q = \\tau_{II} - \\sin(Ψ)(P-P_f) 
```
Here, Ψ is the dilation angle, which must be zero for incompressible setups.

Plasticity is activated when ``F(\\tau_{II}^{trial})`` (the yield function computed with a trial stress) is >0. In that case, plastic strainrate ``\\dot{\\varepsilon}^{pl}_{ij}`` is computed by:
```math  
    \\dot{\\varepsilon}^{pl}_{ij} =\\dot{\\lambda} {\\partial Q \\over \\partial \\sigma_{ij}}
```
where ``\\dot{\\lambda}`` is a (scalar) that is nonzero and chosen such that the resuling stress gives ``F(\\tau_{II}^{final})=0``, and ``\\sigma_{ij}=-P + \\tau_{ij}`` denotes the total stress tensor.   
        
"""
@with_kw_noshow struct DruckerPrager{T, U, U1} <: AbstractPlasticity{T}
    ϕ::GeoUnit{T,U} = 30NoUnits # Friction angle
    Ψ::GeoUnit{T,U} = 1NoUnits # Dilation angle
    C::GeoUnit{T,U1} = 10e6Pa # Cohesion
end
DruckerPrager(args...) = DruckerPrager(convert.(GeoUnit, args)...)

function param_info(s::DruckerPrager) # info about the struct
    return MaterialParamsInfo(;
        Equation=L"F = \\tau_{II} - \\cos(ϕ)C - \\sin(ϕ)(P-P_f); Q=\\tau_{II} - \\sin(Ψ)(P-P_f)",
    )
end

# Calculation routines
function (s::DruckerPrager{_T,U,U1})(;
    P::_T=zero(_T), τII::_T=zero(_T), Pf::_T=zero(_T), kwargs...
) where {_T,U,U1}
    @unpack_val ϕ, C = s
    sinϕ, cosϕ = sincosd(ϕ)

    F = τII - cosϕ * C - sinϕ * (P - Pf)   # with fluid pressure (set to zero by default)

    return F
end

"""
    compute_yieldfunction(s::DruckerPrager; P, τII_old, Pf, kwargs...) 

Computes the plastic yield function `F` for a given second invariant of the deviatoric stress tensor `τII`,  `P` the pressure, and `Pf` fluid pressure.
"""
function compute_yieldfunction(
    s::DruckerPrager{_T}; P::_T=zero(_T), τII::_T=zero(_T), Pf::_T=zero(_T)
) where {_T}
    return s(; P=P, τII=τII, Pf=Pf)
end

"""
    compute_yieldfunction!(F::AbstractArray{_T,N}, s::DruckerPrager{_T}; P::AbstractArray{_T,N}, τII::AbstractArray{_T,N}, Pf=zero(P)::AbstractArray{_T,N}, kwargs...) 

Computes the plastic yield function `F` for Drucker-Prager plasticity in an in-place manner.
Required input arrays are pressure `P` and the second invariant of the deviatoric stress tensor `τII` at every point. 
You can optionally provide an array with fluid pressure `Pf` as well. 
"""
function compute_yieldfunction!(
    F::AbstractArray{_T,N},
    s::DruckerPrager{_T};
    P::AbstractArray{_T,N},
    τII::AbstractArray{_T,N},
    Pf=zero(P)::AbstractArray{_T,N},
    kwargs...,
) where {N,_T}
    @inbounds for i in eachindex(P)
        F[i] = compute_yieldfunction(s; P=P[i], τII=τII[i], Pf=Pf[i])
    end

    return nothing
end

# Print info 
function show(io::IO, g::DruckerPrager)
    return print(
        io,
        "Drucker-Prager plasticity with: C = $(UnitValue(g.C)), ϕ = $(UnitValue(g.ϕ))ᵒ, Ψ = $(UnitValue(g.Ψ))ᵒ",
    )
end
#-------------------------------------------------------------------------

# Plastic Potential 

# Derivatives w.r.t pressure

∂Q∂P(p::DruckerPrager; kwargs...) = -sind(p.Ψ.val)
∂Q∂P(p::DruckerPrager, args) = ∂Q∂P(p; args...)

# Derivatives w.r.t stress tensor

# Hard-coded partial derivatives of the plastic potential Q
for t in (:NTuple,:SVector)
    @eval begin
        ## 3D derivatives 
        ∂Q∂τxx(p::DruckerPrager, τij::$(t){6, T}) where T = 0.5 * τij[1] / second_invariant(τij)
        ∂Q∂τyy(p::DruckerPrager, τij::$(t){6, T}) where T = 0.5 * τij[2] / second_invariant(τij)
        ∂Q∂τzz(p::DruckerPrager, τij::$(t){6, T}) where T = 0.5 * τij[3] / second_invariant(τij)
        ∂Q∂τyz(p::DruckerPrager, τij::$(t){6, T}) where T = τij[4] / second_invariant(τij)
        ∂Q∂τxz(p::DruckerPrager, τij::$(t){6, T}) where T = τij[5] / second_invariant(τij)
        ∂Q∂τxy(p::DruckerPrager, τij::$(t){6, T}) where T = τij[6] / second_invariant(τij) 
        ## 2D derivatives 
        ∂Q∂τxx(p::DruckerPrager, τij::$(t){3, T}) where T = 0.5 * τij[1] / second_invariant(τij)
        ∂Q∂τyy(p::DruckerPrager, τij::$(t){3, T}) where T = 0.5 * τij[2] / second_invariant(τij)
        ∂Q∂τxy(p::DruckerPrager, τij::$(t){3, T}) where T = τij[3] / second_invariant(τij) 
    end
end

# Thin convinience wrappers
# 3D
function ∂Q∂τ(p::AbstractPlasticity{T}, τij::SVector{6,T}; kwargs...) where {T}
    @SVector [∂Q∂τxx(p, τij), ∂Q∂τyy(p, τij), ∂Q∂τzz(p, τij), ∂Q∂τyz(p, τij), ∂Q∂τxz(p, τij), ∂Q∂τxy(p, τij)]
end

function ∂Q∂τ(p::AbstractPlasticity{T}, τij::NTuple{6,T}; kwargs...) where {T}
    return ∂Q∂τxx(p, τij), ∂Q∂τyy(p, τij), ∂Q∂τzz(p, τij), ∂Q∂τyz(p, τij), ∂Q∂τxz(p, τij), ∂Q∂τxy(p, τij)
end

# 2D
function ∂Q∂τ(p::AbstractPlasticity{T}, τij::SVector{3,T}; kwargs...) where {T}
    @SVector [∂Q∂τxx(p, τij), ∂Q∂τyy(p, τij), ∂Q∂τxy(p, τij)]
end

function ∂Q∂τ(p::AbstractPlasticity{T}, τij::NTuple{3,T}; kwargs...) where {T}
    return ∂Q∂τxx(p, τij), ∂Q∂τyy(p, τij), ∂Q∂τxy(p, τij)
end

# Compute partial derivatives of a generic user-defined Q using AD
∂Q∂τ(Q::F, args::SVector{N, T}; kwargs...) where {N, T, F<:Function} = ForwardDiff.gradient(Q, args)
∂Q∂τ(Q::F, args::Vector{T}; kwargs...) where {T, F<:Function} = ForwardDiff.gradient(Q, args)
function ∂Q∂τ(Q::F, args::NTuple{N,T}; kwargs...) where {N,T, F<:Function}
    tmp = ∂Q∂τ(Q, SVector{N}(args...))
    return ntuple(i -> tmp[i], Val(N))
end

# Wrapper for arbitrary args in the form of a NamedTuple
function ∂Q∂τ(p::DruckerPrager{T}, args::NamedTuple{N,T}; kwargs...) where {N,T} 
    Q∂τij(Q, args.τij, kwargs...)
end
#-------------------------------------------------------------------------

# Computational routines needed for computations with the MaterialParams structure 
function compute_yieldfunction(s::AbstractMaterialParamsStruct, args)
    if isempty(s.Plasticity)
        return isempty(args) ? 0.0 : zero(typeof(args).types[1])  # return zero if not specified
    else
        return s.Plasticity[1](args)
    end
end

# add methods programmatically
for myType in (:DruckerPrager,)
    @eval begin
        (p::$(myType))(args) = p(; args...)
        ∂Q∂τ(p::$(myType), args, kwargs) = ∂Q∂τ(p, args; kwargs...)
        compute_yieldfunction(p::$(myType), args) = p(args)
        function compute_yieldfunction!(
            H::AbstractArray{_T,N}, p::$(myType){_T}, args
        ) where {_T,N}
            return compute_yieldfunction!(H, p; args...)
        end
    end
end

compute_yieldfunction(args...) = compute_param(compute_yieldfunction, args...)
compute_yieldfunction!(args...) = compute_param!(compute_yieldfunction, args...)
compute_plasticpotentialDerivative(args...) = compute_param(∂Q∂τ, args...)
∂Q∂τ(p::AbstractMaterialParamsStruct, args) = compute_plasticpotentialDerivative(p, args)
∂Q∂τ(args...) = compute_param(∂Q∂τ, args...)

function compute_plasticpotentialDerivative(p::AbstractMaterialParamsStruct, args)
    return ∂Q∂τ(p.Plasticity[1], args)
end

∂Q∂P(args...) = compute_param(∂Q∂P, args...)

function ∂Q∂P(p::AbstractMaterialParamsStruct, args)
    return ∂Q∂P(p.Plasticity[1], args)
end<|MERGE_RESOLUTION|>--- conflicted
+++ resolved
@@ -6,13 +6,11 @@
 export compute_yieldfunction,      # calculation routines
     compute_yieldfunction!,
     DruckerPrager,               # constant
-<<<<<<< HEAD
-    AbstractPlasticity
-=======
+    AbstractPlasticity,
     compute_plasticpotentialDerivative,
     ∂Q∂τ,
     ∂Q∂P
->>>>>>> de245500
+
 
 # DruckerPrager  -------------------------------------------------------
 """
