--- conflicted
+++ resolved
@@ -274,19 +274,6 @@
     SmoothMelting
 
 # Add plotting routines - only activated if the "Plots.jl" package is loaded 
-<<<<<<< HEAD
-#function __init__()
-  #  @require GLMakie = "e9467ef8-e4e7-5192-8a1a-b1aee30e663a" begin
-   #     print("Adding plotting routines of GeoParams through GLMakie")
-   #     @eval include("./Plotting.jl")
-    #end
-#end
-
-using GLMakie
-include("./Plotting.jl")
-include("./Plotting/StrengthEnvelope.jl")
-
-=======
 function __init__()
     @require GLMakie = "e9467ef8-e4e7-5192-8a1a-b1aee30e663a" begin
         print("Adding plotting routines of GeoParams through GLMakie")
@@ -298,7 +285,6 @@
         Base.eval(MaterialParameters.ConstitutiveRelationships, Meta.parse("using CUDA"))
     end
 end
->>>>>>> 85b023bb
 
 #Set functions aliases using @use
 include("aliases.jl")
