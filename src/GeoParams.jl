--- conflicted
+++ resolved
@@ -50,16 +50,6 @@
 using  .MaterialParameters.PhaseDiagrams
 export PhaseDiagram_LookupTable, PerpleX_LaMEM_Diagram
 
-<<<<<<< HEAD
-# Creep laws
-using  .MaterialParameters.CreepLaw
-export  ComputeCreepLaw_EpsII, ComputeCreepLaw_TauII, CreepLawVariables,
-        LinearViscous, PowerlawViscous, 
-        DislocationCreep, SetDislocationCreep,
-	DiffusionCreep, SetDiffusionCreep
-
-=======
->>>>>>> 21d2962c
 # Density
 using  .MaterialParameters.Density
 export  compute_density,                                # computational routines
@@ -77,7 +67,8 @@
 using  .MaterialParameters.CreepLaw
 export  computeCreepLaw_EpsII, computeCreepLaw_TauII, CreepLawVariables,
         LinearViscous, PowerlawViscous, 
-        DislocationCreep, SetDislocationCreep
+        DislocationCreep, SetDislocationCreep,
+        DiffusionCreep, SetDiffusionCreep
 
 # Gravitational Acceleration
 using  .MaterialParameters.GravitationalAcceleration
