module HeatCapacity

# This implements different methods to specify heat capacity
#
# If you want to add a new method here, feel free to do so. 
# Remember to also export the function name in GeoParams.jl (in addition to here)

using Parameters, LaTeXStrings, Unitful
using ..Units
using GeoParams: AbstractMaterialParam, AbstractMaterialParamsStruct
import Base.show, GeoParams.param_info
using ..MaterialParameters: MaterialParamsInfo

abstract type AbstractHeatCapacity{T} <: AbstractMaterialParam end

<<<<<<< HEAD
export  compute_heatcapacity,               # calculation routines
        compute_heatcapacity!,              # in-place routine
        ConstantHeatCapacity,               # constant
        T_HeatCapacity_Whittington,          # T-dependent heat capacity
        param_info

#include("../Utils.jl")
include("../Computations.jl") 
=======
export compute_heatcapacity,               # calculation routines
    compute_heatcapacity!,              # in-place routine
    ConstantHeatCapacity,               # constant
    T_HeatCapacity_Whittington,          # T-dependent heat capacity
    param_info

#include("../Utils.jl")
include("../Computations.jl")
>>>>>>> f6134c0e

# Constant Heat Capacity -------------------------------------------------------
"""
    ConstantHeatCapacity(cp=1050J/mol/kg)
    
Set a constant heat capacity:
```math  
    cp  = cst
```
where ``cp`` is the thermal heat capacity [``J/kg/K``].
"""
@with_kw_noshow struct ConstantHeatCapacity{T,U} <: AbstractHeatCapacity{T}
    cp::GeoUnit{T,U} = 1050J / kg / K                # heat capacity
end
ConstantHeatCapacity(args...) = ConstantHeatCapacity(convert.(GeoUnit, args)...)

function param_info(s::ConstantHeatCapacity) # info about the struct
    return MaterialParamsInfo(; Equation=L"c_p = cst")
end

# Calculation routine
function (s::ConstantHeatCapacity)(; kwargs...)
    @unpack_val cp = s
    return cp
end

compute_heatcapacity(s::ConstantHeatCapacity{_T}; kwargs...) where {_T} = s()

# Print info 
function show(io::IO, g::ConstantHeatCapacity)
    return print(io, "Constant heat capacity: cp=$(UnitValue(g.cp))")
end
#-------------------------------------------------------------------------

# Temperature dependent heat capacity -------------------------------
"""
    T_HeatCapacity_Whittington()
    
Sets a temperature-dependent heat capacity following the parameterization of Whittington et al. (2009), Nature:
```math  
    Cp = (a + b T - c/T^2)/m 
```

where ``Cp`` is the heat capacity [``J/kg/K``], and ``a,b,c`` are parameters that dependent on the temperature `T`:
- a = 199.50 J/mol/K    if T<= 846 K
- a = 199.50 J/mol/K    if T> 846 K
- b = 0.0857J/mol/K^2   if T<= 846 K
- b = 0.0323J/mol/K^2   if T> 846 K
- c = 5e6J/mol*K        if T<= 846 K
- c = 47.9e-6J/mol*K    if T> 846 K
- molmass =   0.22178kg/mol 

Note that this is slightly different than the equation in the manuscript, as Cp is in J/kg/K (rather than ``J/mol/K`` as in eq.3/4 of the paper)
"""
@with_kw_noshow struct T_HeatCapacity_Whittington{T,U1,U2,U3,U4,U5} <:
                       AbstractHeatCapacity{T}
    # Note: the resulting curve was visually compared with Fig. 2 of the paper
    a0::GeoUnit{T,U1} = 199.5J / mol / K                # prefactor for low T       (T<= 846 K)
    a1::GeoUnit{T,U1} = 229.32J / mol / K               # prefactor for high T      (T>  846 K)
    b0::GeoUnit{T,U2} = 0.0857J / mol / K^2             # linear term for low T     (T<= 846 K)
    b1::GeoUnit{T,U2} = 0.0323J / mol / K^2             # linear term for high T    (T>  846 K)
    c0::GeoUnit{T,U3} = 5e6J / mol * K                  # quadratic term for low T  (T<= 846 K)
    c1::GeoUnit{T,U3} = 47.9e-6J / mol * K              # quadratic term for high T (T>  846 K)
    molmass::GeoUnit{T,U4} = 0.22178kg / mol               # average molar mass 
    Tcutoff::GeoUnit{T,U5} = 846K                        # cutoff temperature
end
T_HeatCapacity_Whittington(args...) = T_HeatCapacity_Whittington(convert.(GeoUnit, args)...)

function param_info(s::T_HeatCapacity_Whittington) # info about the struct
    return MaterialParamsInfo(; Equation=L"c_p = (a + b*T - c/T^2)/m")
end

# Calculation routine
function (s::T_HeatCapacity_Whittington{_T})(; T::_T=zero(_T), kwargs...) where {_T}
    @unpack_val a0, a1, b0, b1, c0, c1, molmass, Tcutoff = s

    cp = a0 / molmass

    if T <= Tcutoff
        a, b, c = a0, b0, c0
    else
        a, b, c = a1, b1, c1
    end

    cp = (a + b * T - c / T^2) / molmass

    return cp
end

"""
    compute_heatcapacity!(cp_array::AbstractArray{_T, N},s::T_HeatCapacity_Whittington{_T}, T::_T=zero(_T), P::_T=zero(_T)) where {_T,N}
 
Computes T-dependent heat capacity in-place    
"""
# function compute_heatcapacity!(cp_array::AbstractArray{_T, N},s::T_HeatCapacity_Whittington{_T}; T::AbstractArray{_T, N}, kwargs...) where {_T,N} end

# add methods programatically
for myType in (:ConstantHeatCapacity, :T_HeatCapacity_Whittington)
    @eval begin
        (s::$(myType))(args) = s(; args...)
        compute_heatcapacity(s::$(myType), args) = s(args)
    end
end

# Print info 
function show(io::IO, g::T_HeatCapacity_Whittington)
    return print(
        io,
        "T-dependent heat capacity following Whittington et al. (2009) for average crust). \n",
    )
end
#-------------------------------------------------------------------------

#-------------------------------------------------------------------------
# Heat capacity from phase diagram

# to be implemented - see density implementation

#-------------------------------------------------------------------------

# Help info for the calculation routines
"""
    Cp = compute_heatcapacity(s:<AbstractHeatCapacity, P, T)

Returns the heat capacity `Cp` at any temperature `T` and pressure `P` using any of the heat capacity laws implemented.

Currently available:
- ConstantHeatCapacity
- T\\_HeatCapacity_Whittington

# Example 
Using dimensional units
```julia
julia> T  = (250:100:1250)*K;
julia> cp = T_HeatCapacity_Whittington()
julia> Cp = ComputeHeatCapacity(0,T,cp)
11-element Vector{Unitful.Quantity{Float64, 𝐋² 𝚯⁻¹ 𝐓⁻², Unitful.FreeUnits{(kg⁻¹, J, K⁻¹), 𝐋² 𝚯⁻¹ 𝐓⁻², nothing}}}:
  635.4269997294616 J kg⁻¹ K⁻¹
  850.7470171764261 J kg⁻¹ K⁻¹
  962.0959598489883 J kg⁻¹ K⁻¹
 1037.5420433770641 J kg⁻¹ K⁻¹
 1097.3517921966488 J kg⁻¹ K⁻¹
 1149.2745563671706 J kg⁻¹ K⁻¹
 1157.7915050948404 J kg⁻¹ K⁻¹
 1172.3554874197264 J kg⁻¹ K⁻¹
 1186.9194697445964 J kg⁻¹ K⁻¹
  1201.483452069455 J kg⁻¹ K⁻¹
 1216.0474343943067 J kg⁻¹ K⁻¹
```


"""
compute_heatcapacity()

"""
    Cp = ComputeHeatCapacity(T::Any, s::AbstractHeatCapacity)

Computes heat capacity if only temperature (and not pressure) is specified
"""
# compute_heatcapacity(s::AbstractHeatCapacity, T::AbstractArray{_T}) where _T =  compute_heatcapacity(s,similar(T), T)
# compute_heatcapacity!(cp_array::AbstractArray{_T}, s::AbstractHeatCapacity, T::AbstractArray{_T}) where _T =  compute_heatcapacity!(cp_array,s,similar(T), T)

"""
    Cp = ComputeHeatCapacity(s::ConstantHeatCapacity)

Returns heat capacity if we are sure that we will only employ constant heat capacity in the simulation
"""

# Computational routines needed for computations with the MaterialParams structure 
function compute_heatcapacity(s::AbstractMaterialParamsStruct, args)
    return s.HeatCapacity[1](args)
end

"""
    compute_heatcapacity!(Cp::AbstractArray{<:AbstractFloat}, MatParam::AbstractArray{<:AbstractMaterialParamsStruct}, Phases::AbstractArray{<:Integer}, P::AbstractArray{<:AbstractFloat},T::AbstractArray{<:AbstractFloat})

In-place computation of heat capacity `Cp` for the whole domain and all phases, in case a vector with phase properties `MatParam` is provided, along with `P` and `T` arrays.
This assumes that the `Phase` of every point is specified as an Integer in the `Phases` array.
"""
compute_heatcapacity!()

<<<<<<< HEAD

=======
>>>>>>> f6134c0e
compute_heatcapacity(args...) = compute_param(compute_heatcapacity, args...)
compute_heatcapacity!(args...) = compute_param!(compute_heatcapacity, args...)

# In case just temperature is provided
function compute_heatcapacity!(
    Cp::AbstractArray{_T,ndim},
    MatParam::NTuple{N,AbstractMaterialParamsStruct},
    Phases::AbstractArray{_I,ndim},
    T::AbstractArray{_T,ndim},
) where {_T,ndim,N,_I<:Integer}
    return compute_param!(compute_heatcapacity, Cp, MatParam, Phases, nothing, T)
end

end<|MERGE_RESOLUTION|>--- conflicted
+++ resolved
@@ -13,16 +13,6 @@
 
 abstract type AbstractHeatCapacity{T} <: AbstractMaterialParam end
 
-<<<<<<< HEAD
-export  compute_heatcapacity,               # calculation routines
-        compute_heatcapacity!,              # in-place routine
-        ConstantHeatCapacity,               # constant
-        T_HeatCapacity_Whittington,          # T-dependent heat capacity
-        param_info
-
-#include("../Utils.jl")
-include("../Computations.jl") 
-=======
 export compute_heatcapacity,               # calculation routines
     compute_heatcapacity!,              # in-place routine
     ConstantHeatCapacity,               # constant
@@ -31,7 +21,6 @@
 
 #include("../Utils.jl")
 include("../Computations.jl")
->>>>>>> f6134c0e
 
 # Constant Heat Capacity -------------------------------------------------------
 """
@@ -213,10 +202,6 @@
 """
 compute_heatcapacity!()
 
-<<<<<<< HEAD
-
-=======
->>>>>>> f6134c0e
 compute_heatcapacity(args...) = compute_param(compute_heatcapacity, args...)
 compute_heatcapacity!(args...) = compute_param!(compute_heatcapacity, args...)
 
