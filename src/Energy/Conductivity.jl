module Conductivity

# This implements different methods to specify conductivity of rocks
#
# If you want to add a new method here, feel free to do so. 
# Remember to also export the function name in GeoParams.jl (in addition to here)

using Parameters, LaTeXStrings, Unitful
using ..Units
using GeoParams: AbstractMaterialParam, AbstractMaterialParamsStruct
using ..MaterialParameters: MaterialParamsInfo
import Base.show, GeoParams.param_info

abstract type AbstractConductivity{T} <: AbstractMaterialParam end

export  compute_conductivity,                # calculation routines
        compute_conductivity!,
        param_info,
        ConstantConductivity,               # constant
        T_Conductivity_Whittington,          # T-dependent heat capacity
        TP_Conductivity,                    # TP dependent conductivity
        Set_TP_Conductivity                 # Routine to set pre-defined parameters

include("../Computations.jl")
include("../Utils.jl")

# Constant Conductivity -------------------------------------------------------
"""
    ConstantConductivity(k=3.0W/m/K)
    
Set a constant conductivity
```math  
    k  = cst
```
where ``k`` is the thermal conductivity [``W/m/K``].
"""
@with_kw_noshow struct ConstantConductivity{T,U} <: AbstractConductivity{T}
    k::GeoUnit{T,U}           =   3.0Watt/m/K               
end
ConstantConductivity(args...) = ConstantConductivity(convert.(GeoUnit,args)...)

function param_info(s::ConstantConductivity) # info about the struct
    return MaterialParamsInfo(Equation = L"k = cst")
end

# Calculation routine
function compute_conductivity(s::ConstantConductivity{_T}, P::_T=zero(_T),T::_T=zero(_T)) where _T
    @unpack_val k = s

    return k
end

function compute_conductivity(s::ConstantConductivity{_T}, P::AbstractArray{_T}, T::AbstractArray{_T}) where _T
    @unpack_val k = s

    return k.*ones(size(T))
end
    

"""
    compute_conductivity(k_array::AbstractArray{<:AbstractFloat,N},P::AbstractArray{<:AbstractFloat,N},T::AbstractArray{<:AbstractFloat,N}, s::ConstantConductivity) where N

In-place routine to compute constant conductivity    
"""
function compute_conductivity!(k_array::AbstractArray{_T,N}, s::ConstantConductivity{_T}, P::AbstractArray{_T,N}, T::AbstractArray{_T,N}) where {_T,N}
    @unpack_val k   = s
    
    k_array .= k
    
    return nothing
end
# Print info 
function show(io::IO, g::ConstantConductivity)  
    print(io, "Constant conductivity: k=$(g.k.val)")  
end
#-------------------------------------------------------------------------


# Temperature dependent conductivity -------------------------------
"""
    T_Conductivity_Whittington()
    
Sets a temperature-dependent conductivity following the parameterization of *Whittington, A.G., Hofmeister, A.M., Nabelek, P.I., 2009. Temperature-dependent thermal diffusivity of the Earth’s crust and implications for magmatism. Nature 458, 319–321. https://doi.org/10.1038/nature07818.* 
Their parameterization is originally given for the thermal diffusivity, together with a parameterization for thermal conductivity, which allows us to compute 
```math  
    Cp = a + b T - c/T^2 
```
```math  
    \\kappa = d/T - e, if T<=846K
```
```math  
    \\kappa = f - g*T, if T>846K
```
```math    
    \\rho = 2700 kg/m3
```
```math
    k = \\kappa Cp \\rho
```

where ``Cp`` is the heat capacity [``J/mol/K``], and ``a,b,c`` are parameters that dependent on the temperature `T`:
- a = 199.50 J/mol/K    if T<= 846 K
- a = 199.50 J/mol/K    if T> 846 K
- b = 0.0857J/mol/K^2   if T<= 846 K
- b = 0.0323J/mol/K^2   if T> 846 K
- c = 5e6J/mol*K        if T<= 846 K
- c = 47.9e-6J/mol*K    if T> 846 K
- d = 576.3m^2/s*K      
- e = 0.062m^2/s        
- f = 0.732m^2/s        
- g = 0.000135m^2/s/K 
"""
@with_kw_noshow struct T_Conductivity_Whittington{T,U1,U2,U3,U4,U5,U6,U7,U8,U9} <: AbstractConductivity{T} 
    # Note: the resulting curve of k was visually compared with Fig. 2 of the paper  
    a0::GeoUnit{T,U1}             =   199.5J/mol/K                # prefactor for low T       (T<= 846 K)
    a1::GeoUnit{T,U1}             =   229.32J/mol/K               # prefactor for high T      (T>  846 K)
    b0::GeoUnit{T,U2}             =   0.0857J/mol/K^2             # linear term for low T     (T<= 846 K)
    b1::GeoUnit{T,U2}             =   0.0323J/mol/K^2             # linear term for high T    (T>  846 K)
    c0::GeoUnit{T,U3}             =   5e6J/mol*K                  # quadratic term for low T  (T<= 846 K)
    c1::GeoUnit{T,U3}             =   47.9e-6J/mol*K              # quadratic term for high T (T>  846 K)
    molmass::GeoUnit{T,U4}        =   0.22178kg/mol               # average molar mass 
    Tcutoff::GeoUnit{T,U5}        =   846.0K                      # cutoff temperature
    rho::GeoUnit{T,U6}            =   2700kg/m^3                  # Density they use for an average crust
    d::GeoUnit{T,U7}              =   576.3*1e-6m^2/s*K           # diffusivity parameterization
    e::GeoUnit{T,U8}              =   0.062*1e-6m^2/s             # diffusivity parameterization
    f::GeoUnit{T,U8}              =   0.732*1e-6m^2/s             # diffusivity parameterization
    g::GeoUnit{T,U9}              =   0.000135*1e-6m^2/s/K        # diffusivity parameterization
end
T_Conductivity_Whittington(args...) = T_Conductivity_Whittington(convert.(GeoUnit,args)...)

function param_info(s::T_Conductivity_Whittington) # info about the struct
    return MaterialParamsInfo(Equation = L"k = f(T) ")
end

# Calculation routine
<<<<<<< HEAD
function compute_conductivity(s::T_Conductivity_Whittington{_T}, P::_T=zero(_T),T::_T=zero(_T)) where _T
=======
function compute_conductivity(s::T_Conductivity_Whittacker{_T}, P::_T=zero(_T),T::_T=zero(_T)) where _T
>>>>>>> 02573c99
    @unpack_val a0,a1,b0,b1,c0,c1,molmass,Tcutoff,rho,d,e,f,g   = s
    if T <= Tcutoff
        return (a0 + b0*T - c0/T^2)/molmass * (d/T - e) * rho
    else
        return (a1 + b1*T - c1/T^2)/molmass * (f - g*T) * rho
    end
end

<<<<<<< HEAD
function compute_conductivity(s::T_Conductivity_Whittington{_T}, P::AbstractArray{_T,N}, T::AbstractArray{_T,N}) where {_T,N}
=======
function compute_conductivity(s::T_Conductivity_Whittacker{_T}, P::AbstractArray{_T,N}, T::AbstractArray{_T,N}) where {_T,N}
>>>>>>> 02573c99
    @unpack_val a0,a1,b0,b1,c0,c1,molmass,Tcutoff,rho,d,e,f,g   = s

    k = Array{_T}(undef,size(T))    #creating an array makes 1 allocation

    @inbounds for i in eachindex(T)
        if T[i] <= Tcutoff
            a,b,c = a0,b0,c0
            κ     = d/T[i] - e  
        else
            a,b,c = a1,b1,c1
            κ     = f - g*T[i]
        end
       
        cp = (a + b*T[i] - c/T[i]^2)/molmass # conductivity
        
        k[i] = κ*rho*cp       # compute conductivity from diffusivity

    end

    return k
end

"""
    compute_conductivity!(k_array::AbstractArray{<:AbstractFloat,N},P::AbstractArray{<:AbstractFloat,N},T::AbstractArray{<:AbstractFloat,N}, s::T_Conductivity_Whittington) where N

In-place routine to compute temperature-dependent conductivity    
"""
<<<<<<< HEAD
function compute_conductivity!(k::AbstractArray{_T,N}, s::T_Conductivity_Whittington{_T}, P::AbstractArray{_T,N}, T::AbstractArray{_T,N}) where {_T,N}
=======
function compute_conductivity!(k::AbstractArray{_T,N}, s::T_Conductivity_Whittacker{_T}, P::AbstractArray{_T,N}, T::AbstractArray{_T,N}) where {_T,N}
>>>>>>> 02573c99
    @unpack_val a0,a1,b0,b1,c0,c1,molmass,Tcutoff,rho,d,e,f,g   = s

    @inbounds for i in eachindex(T)
        if T[i] <= Tcutoff
            k[i] = (a0 + b0*T[i] - c0/T[i]^2)/molmass * (d/T[i] - e) * rho
        else
            k[i] = (a1 + b1*T[i] - c1/T[i]^2)/molmass * (f - g*T[i]) * rho
        end
    end
    return nothing
end


# Print info 
function show(io::IO, g::T_Conductivity_Whittington) #info about the struct
    print(io, "T-dependent conductivity following Whittington et al. (2009) for average crust). \n");
end
#-------------------------------------------------------------------------

# Temperature (& Pressure) dependent conductivity -------------------------------
"""
    TP_Conductivity()
    
Sets a temperature (and pressure)-dependent conductivity parameterization as described in Gerya, Numerical Geodynamics (2nd edition, Table 21.2).
The general for  

```math  
    k = \\left( a_k +  {b_k \\over {T + c_k}} \\right) (1 + d_k P) 
```

where ``k`` is the conductivity [``W/K/m``], and ``a_k,b_k,c_k,d_k`` are parameters that dependent on the temperature `T` and pressure `P`:
- ``a_k`` = 1.18Watt/K/m    
- ``b_k`` = 474Watt/m 
- ``c_k`` = 77K       
- ``d_k`` = 0/MPa       
"""
@with_kw_noshow struct TP_Conductivity{T,N,U1,U2,U3,U4} <: AbstractConductivity{T} 
    Name::NTuple{N,Char}          =   ""                  # The name is encoded as a NTuple{Char} to make it isbits
    a::GeoUnit{T,U1}              =   1.18Watt/K/m        # empirical fitting term
    b::GeoUnit{T,U2}              =   474.0Watt/m         # empirical fitting term
    c::GeoUnit{T,U3}              =   77.0K               # empirical fitting term
    d::GeoUnit{T,U4}              =   0.0/MPa             # empirical fitting term
end
TP_Conductivity(args...) = TP_Conductivity(NTuple{length(args[1]), Char}(collect.(args[1])), convert.(GeoUnit,args[2:end])...)

function param_info(s::TP_Conductivity)
    name = String(collect(s.Name))
    eq = L"k = \left(a_k + {b_k/{T + c_k}} \right)*(1 + d_k*P) "
    if name == "" 
        return MaterialParamsInfo(Equation = eq)
    end
    return MaterialParamsInfo(Equation = eq, Comment = TP_Conductivity_info[name][2].Comment)
end

"""
    Set_TP_Conductivity["Name of temperature(-pressure) dependent conductivity"]
    
This is a dictionary with pre-defined laws:
- "UpperCrust"    
- "LowerCrust"
- "OceanicCrust"
- "Mantle"

# Example
```julia 
julia> k=Set_TP_Conductivity["Mantle"]
T/P dependent conductivity: k = (0.73 W K⁻¹ m⁻¹ + 1293 W m⁻¹/(T + 77 K))*(1 + 4.0e-5 MPa⁻¹*P)  
```

"""
Set_TP_Conductivity(name::String) = TP_Conductivity_info[name][1]

TP_Conductivity_info = Dict([
    ("UpperCrust", 
        (TP_Conductivity(Name="UpperCrust", a=0.64Watt/K/m, b=807Watt/m, c=77K, d=0/MPa),
        MaterialParamsInfo(Comment="Sediment/upper crust T-dependent conductivity, as listed in table 21.2 of Gerya et al. | Reference still to be verified!"))
    )
    
    ("LowerCrust", 
        (TP_Conductivity(Name="LowerCrust", a=1.18Watt/K/m, b=474Watt/m, c=77K, d=0/MPa), 
        MaterialParamsInfo(Comment="Lower crust T-dependent conductivity, as listed in table 21.2 of Gerya et al. | Reference still to be verified!"))
    )

    ("OceanicCrust", 
        (TP_Conductivity(Name="OceanicCrust", a=1.18Watt/K/m, b=474Watt/m, c=77K, d=0/MPa), 
        MaterialParamsInfo(Comment="Oceanic crust T-dependent conductivity, as listed in table 21.2 of Gerya et al. | Reference still to be verified!"))
    )
    
    ("Mantle", 
        (TP_Conductivity(Name="Mantle", a=0.73Watt/K/m, b=1293Watt/m, c=77K, d=0.00004/MPa),
        MaterialParamsInfo(Comment="Mantle T-dependent conductivity, as listed in table 21.2 of Gerya et al. | Reference still to be verified!"))
    )

])


# Calculation routine
function compute_conductivity(s::TP_Conductivity{_T}, P::_T=zero(_T), T::_T=zero(_T)) where _T 
    @unpack_val a,b,c,d   = s

    if ustrip(d)==0
        return a + b/(T + c)
    else
        return (a + b/(T + c))*(1 + d*P)
    end
end

function compute_conductivity(s::TP_Conductivity{_T}, P::AbstractArray{_T,N}, T::AbstractArray{_T,N}) where {_T,N} 
    @unpack_val a,b,c,d   = s

    k = Array{_T}(undef,size(T))

    @inbounds if ustrip(d)==0
        for i in eachindex(T)
            k[i] = a + b/(T[i] + c)
        end
    else
        if size(T) != size(P)
            error("Size of P and T arrays should be the same") 
        end

        for i in eachindex(T)
            k[i] = (a + b/(T[i] + c))*(1 + d*P[i])
        end
    end

    return k
end

# Calculation routine
function compute_conductivity!(K::AbstractArray{_T, N}, s::TP_Conductivity{_T}, P::AbstractArray{_T, N}, Temp::AbstractArray{_T, N}) where{_T, N}
    @unpack_val a,b,c,d   = s

    if d==0
        K .= a .+ b./(Temp .+ c)
    else
        K .= (a .+ b./(Temp .+ c)).*(1.0 .+ d.*P)
    end

    return nothing
end


# Print info 
function show(io::IO, g::TP_Conductivity)  
    if ustrip(Value(g.d))==0
        print(io, "T/P dependent conductivity: Name = $(String(collect(g.Name))), k = $(g.a.val) + $(g.b.val)/(T + $(g.c.val))  \n");
    else
        print(io, "T/P dependent conductivity: Name = $(String(collect(g.Name))), k = ($(g.a.val) + $(g.b.val)/(T + $(g.c.val)))*(1 + $(g.d.val)*P)  \n");
    end
end
#-------------------------------------------------------------------------


# Help info for the calculation routines
"""
    k = compute_conductivity(P, T, s:<AbstractConductivity)

Returns the thermal conductivity `k` at any temperature `T` and pressure `P` using any of the parameterizations implemented.

Currently available:
- ConstantConductivity
- T\\_Conductivity_Whittington
- TP\\_Conductivity

# Example 
Using dimensional units
```julia
julia> T  = (250:100:1250)*K;
julia> cp = T_HeatCapacity_Whittington()
julia> Cp = ComputeHeatCapacity(0,T,cp)
```


"""
compute_conductivity()


"""
    k = compute_conductivity(T::Any, s::AbstractConductivity)

Computes conductivity if only temperature (and not pressure) is specified
"""
compute_conductivity(s::AbstractConductivity, T::AbstractArray{_T}) where _T =  compute_conductivity(s,similar(T),T)

"""
    k = compute_conductivity(s::ConstantConductivity)

Returns conductivity if we are sure that we will only employ constant values throughout the simulation
"""
#compute_conductivity(s::ConstantConductivity) =  compute_conductivity(s,0,0)

# Computational routines needed for computations with the MaterialParams structure 
function compute_conductivity(s::AbstractMaterialParamsStruct, P::_T=zero(_T),T::_T=zero(_T)) where {_T}
    return compute_conductivity(s.Conductivity[1], P, T)
end

"""
    compute_conductivity!(K::AbstractArray{<:AbstractFloat}, Phases::AbstractArray{<:Integer}, P::AbstractArray{<:AbstractFloat},Temp::AbstractArray{<:AbstractFloat}, MatParam::AbstractArray{<:AbstractMaterialParamsStruct})

In-place computation of conductivity `K` for the whole domain and all phases, in case a vector with phase properties `MatParam` is provided, along with `P` and `Temp` arrays.
This assumes that the `Phase` of every point is specified as an Integer in the `Phases` array.

_________________________________________________________________________________________________________

compute_conductivity!(k::AbstractArray{T,N}, PhaseRatios::AbstractArray{T, M}, P::AbstractArray{<:AbstractFloat,N},T::AbstractArray{<:AbstractFloat,N}, MatParam::AbstractArray{<:AbstractMaterialParamsStruct})

In-place computation of density `rho` for the whole domain and all phases, in case a vector with phase properties `MatParam` is provided, along with `P` and `T` arrays.
This assumes that the `PhaseRatio` of every point is specified as an Integer in the `PhaseRatios` array, which has one dimension more than the data arrays (and has a phase fraction between 0-1)
"""
compute_conductivity(args...) = compute_param(compute_conductivity, args...)
compute_conductivity!(args...) = compute_param!(compute_conductivity, args...)

#= these routines are now computed above
function compute_conductivity!(K::AbstractArray{T, N}, Phases::AbstractArray{<:Integer, N}, P::AbstractArray{T, N},Temp::AbstractArray{T, N}, MatParam::AbstractArray{<:AbstractMaterialParamsStruct, 1}) where {T<:AbstractFloat,N}

    for i = 1:length(MatParam)
        
        if !isnothing(MatParam[i].Conductivity)
            # Create views into arrays (so we don't have to allocate)
            ind = Phases .== MatParam[i].Phase;
            K_local     =   view(K   , ind )
            P_local     =   view(P   , ind )
            T_local     =   view(Temp, ind )

            compute_conductivity!(K_local, MatParam[i].Conductivity[1], P_local, T_local ) 
        end
        
    end

end

function compute_conductivity!(k::AbstractArray{T, N}, PhaseRatios::AbstractArray{T, M}, P::AbstractArray{T, N},Temp::AbstractArray{T, N}, MatParam::AbstractArray{<:AbstractMaterialParamsStruct, 1}) where {T<:AbstractFloat, N,M}
    
    if M!=(N+1)
        error("The PhaseRatios array should have one dimension more than the other arrays")
    end

    k .= 0.0;
    k_local     = zeros(size(k))
    for i = 1:length(MatParam)
        k_local .= 0.0
        Fraction    = selectdim(PhaseRatios,M,i);
        if (maximum(Fraction)>0.0) & (!isnothing(MatParam[i].Conductivity))

            compute_conductivity!(k_local, MatParam[i].Conductivity[1], P, Temp ) 

            k .= k .+ k_local.*Fraction
        end
        
    end

end
=#

end<|MERGE_RESOLUTION|>--- conflicted
+++ resolved
@@ -133,11 +133,7 @@
 end
 
 # Calculation routine
-<<<<<<< HEAD
 function compute_conductivity(s::T_Conductivity_Whittington{_T}, P::_T=zero(_T),T::_T=zero(_T)) where _T
-=======
-function compute_conductivity(s::T_Conductivity_Whittacker{_T}, P::_T=zero(_T),T::_T=zero(_T)) where _T
->>>>>>> 02573c99
     @unpack_val a0,a1,b0,b1,c0,c1,molmass,Tcutoff,rho,d,e,f,g   = s
     if T <= Tcutoff
         return (a0 + b0*T - c0/T^2)/molmass * (d/T - e) * rho
@@ -146,11 +142,7 @@
     end
 end
 
-<<<<<<< HEAD
 function compute_conductivity(s::T_Conductivity_Whittington{_T}, P::AbstractArray{_T,N}, T::AbstractArray{_T,N}) where {_T,N}
-=======
-function compute_conductivity(s::T_Conductivity_Whittacker{_T}, P::AbstractArray{_T,N}, T::AbstractArray{_T,N}) where {_T,N}
->>>>>>> 02573c99
     @unpack_val a0,a1,b0,b1,c0,c1,molmass,Tcutoff,rho,d,e,f,g   = s
 
     k = Array{_T}(undef,size(T))    #creating an array makes 1 allocation
@@ -178,11 +170,7 @@
 
 In-place routine to compute temperature-dependent conductivity    
 """
-<<<<<<< HEAD
 function compute_conductivity!(k::AbstractArray{_T,N}, s::T_Conductivity_Whittington{_T}, P::AbstractArray{_T,N}, T::AbstractArray{_T,N}) where {_T,N}
-=======
-function compute_conductivity!(k::AbstractArray{_T,N}, s::T_Conductivity_Whittacker{_T}, P::AbstractArray{_T,N}, T::AbstractArray{_T,N}) where {_T,N}
->>>>>>> 02573c99
     @unpack_val a0,a1,b0,b1,c0,c1,molmass,Tcutoff,rho,d,e,f,g   = s
 
     @inbounds for i in eachindex(T)
