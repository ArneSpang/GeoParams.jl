module LatentHeat

# If you want to add a new method here, feel free to do so. 
# Remember to also export the function name in GeoParams.jl (in addition to here)

using Parameters, LaTeXStrings, Unitful
using ..Units
using GeoParams: AbstractMaterialParam
using ..MaterialParameters: MaterialParamsInfo
import Base.show, GeoParams.param_info

abstract type AbstractLatentHeat{T} <: AbstractMaterialParam end

export compute_latent_heat,                  # calculation routines
    compute_latent_heat!,
    param_info,
    ConstantLatentHeat                  # constant

include("../Computations.jl")
#include("../Utils.jl")
<<<<<<< HEAD
        
=======

>>>>>>> f6134c0e
# Constant  -------------------------------------------------------
"""
    ConstantLatentHeat(Q_L=400kJ/kg)
    
Set a constant latent heat:
```math  
    Q_L  = cst
```
where ``Q_L`` is the latent heat [``kJ/kg``].
"""
@with_kw_noshow struct ConstantLatentHeat{T,U} <: AbstractLatentHeat{T}
    Q_L::GeoUnit{T,U} = 400kJ / kg                # Latent heat
end
ConstantLatentHeat(args...) = ConstantLatentHeat(convert.(GeoUnit, args)...)

function param_info(s::ConstantLatentHeat) # info about the struct
    return MaterialParamsInfo(; Equation=L"Q_L = cst")
end

# Calculation routine
function (s::ConstantLatentHeat{_T})(; kwargs...) where {_T}
    @unpack_val Q_L = s

    return Q_L
end

compute_latent_heat(s::ConstantLatentHeat{_T}; kwargs...) where {_T} = s()

function (s::ConstantLatentHeat{_T})(I::Integer...) where {_T}
    @unpack_val Q_L = s

    return fill(Q_L, I...)
end

# Print info 
function show(io::IO, g::ConstantLatentHeat)
    return print(io, "Constant latent heat: Q_L=$(Value(g.Q_L))")
end
#-------------------------------------------------------------------------

# Help info for the calculation routines
"""
    Ql = compute_latent_heat(s:<AbstractLatentHeat)

Returns the latent heat `Q_L`

"""
#compute_latent_heat()

# Computational routines needed for computations with the MaterialParams structure 
function compute_latent_heat(s::AbstractMaterialParamsStruct, args)
    if isempty(s.LatentHeat)
        return isempty(args) ? 0.0 : zero(typeof(args).types[1])  # return zero if not specified
    else
        return s.LatentHeat[1](args)
    end
end

# add methods programatically
for myType in (:ConstantLatentHeat,)
    @eval begin
        (s::$(myType))(args) = s(; args...)
        compute_latent_heat(s::$(myType), args) = s(args)
    end
end

compute_latent_heat(args...) = compute_param(compute_latent_heat, args...)
compute_latent_heat!(args...) = compute_param!(compute_latent_heat, args...)

end<|MERGE_RESOLUTION|>--- conflicted
+++ resolved
@@ -18,11 +18,6 @@
 
 include("../Computations.jl")
 #include("../Utils.jl")
-<<<<<<< HEAD
-        
-=======
-
->>>>>>> f6134c0e
 # Constant  -------------------------------------------------------
 """
     ConstantLatentHeat(Q_L=400kJ/kg)
