--- conflicted
+++ resolved
@@ -56,7 +56,7 @@
     @test x2(args) ≈ 5713.000000000001kg * m^-3
     @test derivative(x -> compute_density(x2,  (P=1e9, T=x)), 1e3) == -0.08700000000000001
     @test derivative(x -> compute_density(x2,  (P=x, T=1e3)), 1e9) == 2.9e-6
-    
+
     # Test the density calculations with non-dimensionalized units
     x2 = nondimensionalize(x2, CharUnits_GEO)
     @test x2.T0.val ≈ 0.21454659702313156
@@ -70,7 +70,7 @@
     @test compute_density(x1) ≈ 2.9e-16
     @test x1(args) ≈ 2.9e-16
     @test x1() ≈ 2.9e-16
-    
+
     # test to allocations
     rho  = [0.0]
     P    = 1.0
@@ -106,9 +106,9 @@
     # @show num_alloc
     @test num_alloc == 0
 
-    @test derivative(x->compute_density(Compressible_Density(), (P=args.P.val, T=x)), args.T.val) == 0.0
-    @test derivative(x->compute_density(Compressible_Density(), (P=x, T=args.T.val)), args.P.val) == 2.90000290000145e-6
-    
+    @test derivative(x->compute_density(Compressible_Density(), (P=args.P, T=x)), args.T) == 0.0
+    @test derivative(x->compute_density(Compressible_Density(), (P=x, T=args.T)), args.P) ≈ 2.90000290000145e-6 rtol = 1e-6
+
     # Read Phase diagram interpolation object
     fname = "test_data/Peridotite_dry.in"
     PD_data = PerpleX_LaMEM_Diagram(fname)
@@ -128,7 +128,7 @@
         Density=ConstantDensity(; ρ=2900kg / m^3),
     )
     @test GeoParams.get_ρ(r) == 2900
-    
+
     R = (
         r,
         SetMaterialParams(;
@@ -309,7 +309,7 @@
     PhaseRatio = (0.5, 0.5)
     @test 2950e0 == compute_density_ratio(PhaseRatio, rheologies, args)
     @test 2950e0 == compute_density(rheologies, PhaseRatio, args)
-    
+
     SvPhaseRatio = SA[0.5, 0.5]
     @test 2950e0 == compute_density_ratio(SvPhaseRatio, rheologies, args)
     @test 2950e0 == compute_density(rheologies, SvPhaseRatio, args)
@@ -335,22 +335,20 @@
     @test ρmelt ≈ 2198.68
     @test ρ == (1-args.ϕ)*ρsolid + args.ϕ*ρmelt
 
-<<<<<<< HEAD
+    x = MeltDependent_Density(
+        ρsolid = PT_Density(α= 1e-3),
+        ρmelt  = PT_Density(α= 1e-2),
+    )
+    @test GeoParams.get_α(x, (;ϕ = 1)) == 1e-2
+    @test GeoParams.get_α(x, (;ϕ = 0)) == 1e-3
+    @test GeoParams.get_α(x, (;ϕ = 0.5)) == 0.0055
+
     @test derivative(x -> compute_density(x_D.ρsolid, (P=args.P, T=x)), args.T) == 0.0
     @test derivative(x -> compute_density(x_D.ρsolid, (P=x, T=args.T)), args.P) == 0.0
     @test derivative(x -> compute_density(x_D.ρmelt,  (P=args.P, T=x)), args.T) == -0.066
     @test derivative(x -> compute_density(x_D.ρmelt,  (P=x, T=args.T)), args.P) == 0.0
     @test derivative(x -> compute_density(x_D,        (P=args.P, T=x)), args.T) == 0.0
     @test derivative(x -> compute_density(x_D,        (P=x, T=args.T)), args.P) == 0.0
-=======
-    x = MeltDependent_Density(
-        ρsolid = PT_Density(α= 1e-3), 
-        ρmelt  = PT_Density(α= 1e-2), 
-    )
-    @test GeoParams.get_α(x, (;ϕ = 1)) == 1e-2
-    @test GeoParams.get_α(x, (;ϕ = 0)) == 1e-3 
-    @test GeoParams.get_α(x, (;ϕ = 0.5)) == 0.0055
->>>>>>> 49b7eeaf
 
     rheologies = (
         SetMaterialParams(;
