using Test
using GeoParams
using StaticArrays

@testset "EnergyParameters.jl" begin

    # This tests the MaterialParameters structure
    CharUnits_GEO = GEO_units(; viscosity=1e19, length=10km)

    # Heat capacity ---------

    # Constant heat capacity
<<<<<<< HEAD
    Cp1 = ConstantHeatCapacity()
    info = param_info(Cp1)
    @test isbits(Cp1)
    @test Cp1.Cp.val == 1050.0
=======
    cp1 = ConstantHeatCapacity()
    info = param_info(cp1)
    @test isbits(cp1)
    @test cp1.cp.val == 1050.0
    @test GeoParams.get_cp(cp1) ==  1050.0
>>>>>>> 4e7ea273

    Cp1_nd = Cp1
    Cp1_nd = nondimensionalize(Cp1_nd, CharUnits_GEO)
    @test Cp1_nd.Cp.val ≈ 1.3368075000000002e22
    @test compute_heatcapacity(Cp1_nd) ≈ 1.3368075000000002e22  # compute
    @test compute_heatcapacity(Cp1_nd, (random_name=1,)) ≈ 1.3368075000000002e22  # compute

    # Temperature-dependent heat capacity
    # dimensional
    T = 250.0:100:1250
    Cp2 = T_HeatCapacity_Whittington()
    Cp = similar(T)
    @test isbits(Cp2)
    args = (; T=T)
    compute_heatcapacity!(Cp, Cp2, args)
    @test sum(Cp) ≈ 11667.035717418683
    @test GeoParams.get_Tcutoff(cp2) ==  846.0

    # nondimensional
    Cp2_nd = T_HeatCapacity_Whittington()
    Cp2_nd = nondimensionalize(Cp2_nd, CharUnits_GEO)
    T_nd = Float64.(T * K / CharUnits_GEO.Temperature)
    Cp_nd = similar(T)
    args = (; T=T_nd)
    compute_heatcapacity!(Cp_nd, Cp2_nd, args)
    @test sum(Cp_nd) ≈ 1.4853886523631602e23

    # Dimensionalize again and double-check the results
    @test sum(abs.(ustrip.(Cp_nd * CharUnits_GEO.heatcapacity) - Cp)) < 1e-11

    # Test with arrays
    T_array = T * ones(10)'
    Cp_array = similar(T_array)
    compute_heatcapacity!(Cp_array, Cp1, (;))
    @test Cp_array[1] ≈ 1050

    Cp_array = similar(T_array)
    compute_heatcapacity!(Cp_array, Cp2, (; T=T_array))
    @test sum(Cp_array[i, 1] for i in axes(Cp_array,1)) ≈ 11667.035717418683

    T_array = T * ones(10)'
    Cp_array = zeros(size(T_array))
    compute_heatcapacity!(Cp_array, Cp2, (; T=T_array))
    @test sum(Cp_array[i, 1] for i in axes(Cp_array,1)) ≈ 11667.035717418683

    # Check that it works if we give a phase array
    MatParam = Array{MaterialParams,1}(undef, 2)
    MatParam[1] = SetMaterialParams(;
        Name="Mantle", Phase=1, HeatCapacity=ConstantHeatCapacity()
    )

    MatParam[2] = SetMaterialParams(;
        Name="Crust", Phase=2, HeatCapacity=T_HeatCapacity_Whittington()
    )

    Mat_tup = Tuple(MatParam)

    Mat_tup1 = (
        SetMaterialParams(; Name="Mantle", Phase=1, HeatCapacity=ConstantHeatCapacity()),
        SetMaterialParams(;
            Name="Crust", Phase=2, HeatCapacity=ConstantHeatCapacity(; Cp=1100J / kg / K)
        ),
    )

    # test computing material properties
    n = 100
    Phases = ones(Int64, n, n, n);
    @views Phases[:, :, 20:end] .= 2;

    Cp = zeros(size(Phases));
    T = fill(1500e0, size(Phases));
    P = zeros(size(Phases));

    args = (; T=T)
    compute_heatcapacity!(Cp, Mat_tup, Phases, args)    # computation routine w/out P (not used in most heat capacity formulations)
    @test sum(Cp[1, 1, k] for k in axes(Cp,3)) ≈ 121399.0486067196

    # check with array of constant properties (and no required input args)
    args1 = (;)
    compute_heatcapacity!(Cp, Mat_tup1, Phases, args1)    # computation routine w/out P (not used in most heat capacity formulations)
    @test sum(Cp[1, 1, k] for k in axes(Cp,3)) ≈ 109050.0

    num_alloc = @allocated compute_heatcapacity!(Cp, Mat_tup, Phases, args)
    @test sum(Cp[1, 1, k] for k in axes(Cp,3)) ≈ 121399.0486067196

    @test num_alloc == 0

    # test if we provide phase ratios
    PhaseRatio = zeros(n, n, n, 3)
    for i in CartesianIndices(Phases)
        iz = Phases[i]
        I = CartesianIndex(i, iz)
        PhaseRatio[I] = 1.0
    end
    compute_heatcapacity!(Cp, Mat_tup, PhaseRatio, args)
    num_alloc = @allocated compute_heatcapacity!(Cp, Mat_tup, PhaseRatio, args)
    @test sum(Cp[1, 1, k] for k in axes(Cp,3)) ≈ 121399.0486067196
    @test num_alloc == 0


    # Test latent heat based heat capacity
    CharUnits_GEO = GEO_units(; viscosity=1e19, length=10km)
    x_D =Latent_HeatCapacity(Q_L=500kJ/kg)
    x_D1 =Latent_HeatCapacity(Cp=T_HeatCapacity_Whittington())
    x_D2 =Latent_HeatCapacity(Cp=ConstantHeatCapacity())
    x_ND = nondimensionalize(x_D, CharUnits_GEO)
    x_ND1 = nondimensionalize(x_D1, CharUnits_GEO)
    x_ND2 = nondimensionalize(x_D2, CharUnits_GEO)

    @test isbits(x_D)
    @test isbits(x_D1)
    @test isbits(x_D2)
    @test isbits(x_ND)
    @test isdimensional(x_D)==true
    @test isdimensional(x_D1)==true
    @test isdimensional(x_D2)==true
    @test isdimensional(x_ND)==false
    @test isdimensional(x_ND1)==false
    @test isdimensional(x_ND2)==false

    dϕdT = 0.1
    args = (dϕdT=dϕdT, T=10)
    Cp = compute_heatcapacity(x_D, args)
    Cp1 = compute_heatcapacity(x_D1, args)
    Cp2 = compute_heatcapacity(x_D2, args)
    Cp_nd = compute_heatcapacity(x_ND, args)
    Cp_nd = ustrip.(Cp_nd * CharUnits_GEO.heatcapacity)
    @test Cp == 1100.0
    @test Cp == Cp_nd

    # -----------------------

    # Conductivity ----------

    # Constant

    # Constant conductivity
    cond = ConstantConductivity()
    @test isbits(cond)
    @test NumValue(cond.k) == 3.0
    @test cond.k.unit == u"W" / K / m
    @test GeoParams.get_k(cond) ==  3.0

    cond = nondimensionalize(cond, CharUnits_GEO)
    @test NumValue(cond.k) ≈ 3.8194500000000007

    @test compute_conductivity(cond; T=100.0) ≈ 3.8194500000000007 # compute

    # Temperature-dependent conductivity
    # dimensional
    T = collect(250e0:100:1250e0)
    cond2 = T_Conductivity_Whittington()
    k = compute_conductivity(cond2, T)
    @test isbits(cond2)
    @test sum(k) ≈ 27.503366436682285

    # nondimensional
    cond2_nd = T_Conductivity_Whittington()
    cond2_nd = nondimensionalize(cond2_nd, CharUnits_GEO)
    T_nd = Float64.(ustrip.(T / CharUnits_GEO.Temperature))
    k_nd = compute_conductivity(cond2_nd, T_nd)
    @test sum(k_nd) ≈ 35.01591097886205

    k1 = zeros(size(T))
    args = (; T=ustrip.(T))
    compute_conductivity!(k1, cond2, args)
    @test sum(abs.(k - k1)) < 1e-13

    # Dimensionalize again and double-check the results
    @test sum(abs.(ustrip.(k_nd * CharUnits_GEO.conductivity) - k)) < 1e-11

    # Temperature-dependent parameterised conductivity
    # dimensional
    T = collect(250e0:100:1250e0)
    cond2 = T_Conductivity_Whittington_parameterised()
    k = compute_conductivity(cond2, T)
    @test isbits(cond2)
    @test sum(k) ≈ 27.553653387829254

    # nondimensional
    cond2_nd = T_Conductivity_Whittington_parameterised()
    cond2_nd = nondimensionalize(cond2_nd, CharUnits_GEO)
    T_nd = Float64.(ustrip.(T / CharUnits_GEO.Temperature))
    k_nd = compute_conductivity(cond2_nd, T_nd)
    @test sum(k_nd) ≈ 35.079933810714806

    # Dimensionalize again and double-check the results
    @test sum(abs.(ustrip.(k_nd * CharUnits_GEO.conductivity) - k)) < 1e-11

    # Check if we use arrays
    T_array = ustrip.(T) * ones(100)'
    k_array = copy(T_array)
    P_array = copy(T_array)

    args = (T=T_array, P=P_array)
    compute_conductivity!(k_array, cond, args)
    @test k_array[1] ≈ 3.8194500000000007

    compute_conductivity!(k_array, cond2, (; T=T_array))
    @test sum(k_array) ≈ 2755.3653387829254

    k_TP = Set_TP_Conductivity("LowerCrust")
    compute_conductivity!(k_array, k_TP, (P=P_array, T=T_array))
    @test sum(k_array) ≈ 2055.7129327367625

    # Check that it works if we give a phase array
    MatParam = Array{MaterialParams,1}(undef, 3)
    MatParam[1] = SetMaterialParams(;
        Name="Mantle", Phase=1, Conductivity=ConstantConductivity()
    )

    MatParam[2] = SetMaterialParams(;
        Name="Crust", Phase=2, Conductivity=T_Conductivity_Whittington()
    )

    MatParam[3] = SetMaterialParams(;
        Name="MantleLithosphere", Phase=3, Conductivity=Set_TP_Conductivity("Mantle")
    )

    Mat_tup = Tuple(MatParam)

    # test computing material properties
    n = 100
    Phases = ones(Int64, n, n, n)
    @views Phases[:, :, 20:end] .= 2
    @views Phases[:, :, 60:end] .= 3

    PhaseRatio = zeros(n, n, n, 3)
    for i in CartesianIndices(Phases)
        iz = Phases[i]
        I = CartesianIndex(i, iz)
        PhaseRatio[I] = 1.0
    end

    k = zeros(size(Phases))
    T = fill(1500e0, size(Phases))
    P = zeros(size(Phases))
    args = (P=P, T=T)

    compute_conductivity!(k, Mat_tup, Phases, args)
    @test sum(k) ≈ 1.9216938849389635e6
    num_alloc = @allocated compute_conductivity!(k, Mat_tup, Phases, args)
    @test num_alloc == 0

    compute_conductivity!(k, Mat_tup, PhaseRatio, args)
    @test sum(k) ≈ 1.9216938849389635e6
    num_alloc = @allocated compute_conductivity!(k, Mat_tup, PhaseRatio, args)
    @test num_alloc == 0

    ######

    # TP-dependent conductivity for different predefines cases
    T = Vector{Float64}(250:100:1250)
    P = 1e6 * ones(size(T)) / ustrip(uconvert(Pa, 1MPa))  # must be in MPa!
    List = "LowerCrust", "Mantle", "OceanicCrust", "UpperCrust"
    Sol_kT = 20.55712932736763, 28.700405819019323, 20.55712932736763, 19.940302462417037
    for i in eachindex(List)
        k_TP = Set_TP_Conductivity(List[i])
        k = compute_conductivity(k_TP, P, T)         # note that P must be in MPa
        @test sum(k) ≈ Sol_kT[i]

        k_TP_nd = deepcopy(k_TP)
        k_TP_nd = nondimensionalize(k_TP_nd, CharUnits_GEO)
        T_nd = Float64.(ustrip.(T / CharUnits_GEO.Temperature))
        P_nd = Float64.(ustrip(P / CharUnits_GEO.stress))
        k_nd = compute_conductivity(k_TP_nd, P_nd, T_nd)

        @test ustrip(sum(abs.(ustrip.(k_nd * CharUnits_GEO.conductivity) - k))) < 1e-11
    end

    T = [200.0 300.0; 400.0 500.0]
    k1 = compute_conductivity(cond2, T)
    # -----------------------

    # Latent heat -----------
    a = ConstantLatentHeat()
    Q_L = compute_latent_heat(a)
    @test isbits(a)
    @test Q_L == 400

    a = nondimensionalize(a, CharUnits_GEO)
    Q_L = compute_latent_heat(a)
    @test Q_L ≈ 4e21

    # Check that it works if we give a phase array (including with an empty field)
    Mat_tup = (
        SetMaterialParams(; Name="Mantle", Phase=1, LatentHeat=ConstantLatentHeat()),
        SetMaterialParams(;
            Name="Crust", Phase=2, LatentHeat=ConstantLatentHeat(; Q_L=153kJ / kg)
        ),
        SetMaterialParams(; Name="MantleLithosphere", Phase=3),
    )

    # test computing material properties
    n = 100
    Phases = ones(Int64, n, n, n)
    @views Phases[:, :, 20:end] .= 2
    @views Phases[:, :, 60:end] .= 3

    PhaseRatio = zeros(n, n, n, 3)
    for i in CartesianIndices(Phases)
        iz = Phases[i]
        I = CartesianIndex(i, iz)
        PhaseRatio[I] = 1.0
    end

    Hl = zeros(size(Phases))
    z = fill(10e3, size(Phases))
    args = (;)

    compute_latent_heat!(Hl, Mat_tup, Phases, args)
    @test minimum(Hl) ≈ 0.0
    @test maximum(Hl) ≈ 400
    @test Hl[50, 50, 50] ≈ 153.0

    compute_latent_heat!(Hl, Mat_tup, PhaseRatio, args)
    @test sum(Hl) ≈ 1.372e8

    # -----------------------

    # Radioactive heat ------
    a = ConstantRadioactiveHeat()
    H_r = compute_radioactive_heat(a)
    @test isbits(a)
    @test H_r ≈ 1.0e-6

    a = nondimensionalize(a, CharUnits_GEO)
    H_r = compute_radioactive_heat(a)
    @test H_r ≈ 0.1

    # depth-dependent radioactive heating:
    a = ExpDepthDependentRadioactiveHeat()
    z = 10e3
    H_r = compute_radioactive_heat(a, (z = z))
    @test isbits(a)
    @test H_r ≈ 3.678794411714423e-7

    Nx, Nz = 101, 101
    z = ones(Nx, Nz) * 10e3
    Hr = zero(z)
    compute_radioactive_heat!(Hr, a, (; z=z))

    @test sum(H_r) ≈ 3.678794411714423e-7

    # Check that it works if we give a phase array (including with an empty field)
    Mat_tup = (
        SetMaterialParams(;
            Name="Mantle", Phase=1, RadioactiveHeat=ConstantRadioactiveHeat()
        ),
        SetMaterialParams(;
            Name="Crust", Phase=2, RadioactiveHeat=ExpDepthDependentRadioactiveHeat()
        ),
        SetMaterialParams(; Name="MantleLithosphere", Phase=3),
    )
    Mat_tup1 = (
        SetMaterialParams(;
            Name="Mantle", Phase=1, RadioactiveHeat=ConstantRadioactiveHeat()
        ),
        SetMaterialParams(;
            Name="Crust", Phase=2, RadioactiveHeat=ConstantRadioactiveHeat()
        ),
        SetMaterialParams(; Name="MantleLithosphere", Phase=3),
    )

    # test computing material properties
    n = 100
    Phases = ones(Int64, n, n, n)
    @views Phases[:, :, 20:end] .= 2
    @views Phases[:, :, 60:end] .= 3

    PhaseRatio = zeros(n, n, n, 3)
    for i in CartesianIndices(Phases)
        iz = Phases[i]
        I = CartesianIndex(i, iz)
        PhaseRatio[I] = 1.0
    end

    Hr = zeros(size(Phases))
    z = fill(10e3, size(Phases))
    args = (z=z,)

    compute_radioactive_heat!(Hr, Mat_tup, Phases, args)
    @test minimum(Hr) ≈ 0.0
    @test maximum(Hr) ≈ 1e-6
    @test Hr[50, 50, 50] ≈ 3.678794411714423e-7

    args1 = (;)
    compute_radioactive_heat!(Hr, Mat_tup1, Phases, args1)
    @test Hr[50, 50, 50] ≈ 1e-6

    num_alloc = @allocated compute_radioactive_heat!(Hr, Mat_tup, Phases, args)
    @test num_alloc == 0

    compute_radioactive_heat!(Hr, Mat_tup, PhaseRatio, args)
    @test sum(Hr) ≈ 0.33715177646857664

    # -----------------------

    # Shear heating -------
    Χ = ConstantShearheating(1.0)
    @test isbits(Χ)

    # Define parameters as vectors
    τ    = (1, 2, 2, 3) .* 1e6
    ε    = (1.0, 0.1, 0.1, 1.0)
    ε_el = (0.01, 0.01, 0.01, 0.01)

    τ_2D = [1 2; 2 3] * 1e6
    ε_2D = [1 0.1; 0.1 1]
    ε_el_2D = [0.01 0.01; 0.01 0.01]

    # With elasticity
    H_s1 = compute_shearheating(Χ, τ, ε, ε_el)
    H_s2 = compute_shearheating(Χ, τ_2D, ε_2D, ε_el_2D)
    @test H_s1 ≈ 4.32e6
    @test H_s2 ≈ 4.32e6

    # No elasticity
    H_s3 = compute_shearheating(Χ, τ, ε)
    H_s4 = compute_shearheating(Χ, τ_2D, ε_2D)
    @test H_s3 ≈ 4.4e6
    @test H_s4 ≈ 4.4e6

    # symmetric tensors
    τ    = (1, 3, 2) .* 1e6
    ε    = (1.0, 1.0, 0.1)
    ε_el = (0.01, 0.01, 0.01)
    @test H_s1 == compute_shearheating(Χ, τ, ε, ε_el)
    @test H_s3 == compute_shearheating(Χ, τ, ε)


    # test in-place computation
    n = 12
    τ_xx = fill(1e6, n, n)
    τ_xy = fill(2e6, n, n)
    τ_yx = fill(3e6, n, n)
    τ_yy = fill(4e6, n, n)
    ε_xx = fill(1.0, n, n)
    ε_xy = fill(0.1, n, n)
    ε_yx = fill(0.1, n, n)
    ε_yy = fill(1.0, n, n)
    ε_el_xx = fill(0.01, n, n)
    ε_el_xy = fill(0.01, n, n)
    ε_el_yx = fill(0.01, n, n)
    ε_el_yy = fill(0.01, n, n)
    H_s = similar(τ_xx)
    τ = τ_xx, τ_xy, τ_yy, τ_yx
    ε = ε_xx, ε_xy, ε_yy, ε_yx
    ε_el = ε_el_xx, ε_el_xy, ε_el_yy, ε_el_yx
    compute_shearheating!(H_s, Χ, τ, ε, ε_el)
    @test all(x == 5.4e6 for x in H_s)

    compute_shearheating!(H_s, Χ, τ, ε)
    @test all(x == 5.5e6 for x in H_s)

    # Now in non-dimensional units
    τ = [1 2 3 4]
    ε = [1 0.1 0.1 1]
    ε_el = [0.01 0.01 0.01 0.01]

    τ_2D = [1 2; 3 4]
    ε_2D = [1 0.1; 0.1 1]
    ε_el_2D = [0.01 0.01; 0.01 0.01]
    Χ = nondimensionalize(Χ, CharUnits_GEO)
    info = param_info(Χ)

    H_s1 = compute_shearheating(Χ, τ, ε, ε_el)
    H_s2 = compute_shearheating(Χ, τ_2D, ε_2D, ε_el_2D)
    H_s3 = compute_shearheating(Χ, τ, ε)
    H_s4 = compute_shearheating(Χ, τ_2D, ε_2D)
    @test H_s1 ≈ H_s2 ≈ 5.4
    @test H_s3 ≈ H_s4 ≈ 5.5

    # test material structs
    rheology = (
        SetMaterialParams(;
            Name="Mantle", Phase=1, ShearHeat = ConstantShearheating(Χ=0.0NoUnits),
        ),
        SetMaterialParams(;
            Name="Crust", Phase=2, ShearHeat = ConstantShearheating(Χ=1.0NoUnits),
        ),
    )
    @test iszero(compute_shearheating(rheology[1], τ, ε, ε_el))
    @test compute_shearheating(rheology[2], τ, ε, ε_el) == 5.4
    @test iszero(compute_shearheating(rheology, 1, τ, ε, ε_el))
    @test compute_shearheating(rheology, 2, τ, ε, ε_el) == 5.4

    # Test with phase ratios
    phase = SA[0.5, 0.5] # static array
    @test compute_shearheating(rheology, phase, τ, ε, ε_el) == 2.7
    phase = (0.5, 0.5) # tuple
    @test compute_shearheating(rheology, phase, τ, ε, ε_el) == 2.7

     # 3D shear heating tests
     τ_3D = [
        1e0 2e0 3e0
        2e0 5e0 6e0
        3e0 6e0 9e0
    ]
    ε_3D = [
        1e0  1e-1 1e-1
        1e-1 1e0  1e-1
        1e-1 1e-1 1e0
    ]
    ε_el_3D = fill(0.01, 3, 3)

    τ_3D_voigt    = 1e0, 5e0, 9e0, 6e0, 3e0, 2e0
    ε_3D_voigt    = 1e0, 1e0, 1e0, 0.1, 0.1, 0.1
    ε_el_3D_voigt = ntuple(_->1e-2, Val(6))

    H_s5 = compute_shearheating(Χ, τ_3D, ε_3D, ε_el_3D)
    H_s6 = compute_shearheating(Χ, τ_3D_voigt, ε_3D_voigt, ε_el_3D_voigt)
    H_s7 = compute_shearheating(Χ, τ_3D, ε_3D)
    H_s8 = compute_shearheating(Χ, τ_3D_voigt, ε_3D_voigt)
    @test H_s5 ≈ H_s6 ≈ 16.83
    @test H_s7 ≈ H_s7 ≈ 17.2

    phase = SA[0.5, 0.5] # static array
    H_s9  = compute_shearheating(rheology, phase, τ_3D, ε_3D, ε_el_3D)
    H_s10 = compute_shearheating(rheology, 1, τ_3D, ε_3D, ε_el_3D)
    H_s11 = compute_shearheating(rheology[1], τ_3D, ε_3D, ε_el_3D)
    H_s12 = compute_shearheating(rheology, phase, τ_3D_voigt, ε_3D_voigt, ε_el_3D_voigt)
    H_s13 = compute_shearheating(rheology, 1, τ_3D_voigt, ε_3D_voigt, ε_el_3D_voigt)
    H_s14 = compute_shearheating(rheology[1], τ_3D_voigt, ε_3D_voigt, ε_el_3D_voigt)
    @test H_s9 ≈ H_s12 ≈ 8.415
    @test all(iszero, (H_s10, H_s11, H_s13, H_s14))
end<|MERGE_RESOLUTION|>--- conflicted
+++ resolved
@@ -10,18 +10,11 @@
     # Heat capacity ---------
 
     # Constant heat capacity
-<<<<<<< HEAD
-    Cp1 = ConstantHeatCapacity()
-    info = param_info(Cp1)
-    @test isbits(Cp1)
-    @test Cp1.Cp.val == 1050.0
-=======
     cp1 = ConstantHeatCapacity()
     info = param_info(cp1)
     @test isbits(cp1)
     @test cp1.cp.val == 1050.0
     @test GeoParams.get_cp(cp1) ==  1050.0
->>>>>>> 4e7ea273
 
     Cp1_nd = Cp1
     Cp1_nd = nondimensionalize(Cp1_nd, CharUnits_GEO)
