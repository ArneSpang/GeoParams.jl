<<<<<<< HEAD
using Test
using GeoParams

@testset "CreepLaw" begin

    #Make sure structs are isbits
    x = LinearViscous()
    @test isbits(x)
    @test isvolumetric(x) == false

    x = PowerlawViscous()
    @test isbits(x)

    # This tests the MaterialParameters structure
    CharUnits_GEO = GEO_units(; viscosity=1e19, length=1000km)

    # Define a linear viscous creep law ---------------------------------
    x1 = LinearViscous(; η=1e18Pa * s)
    @test x1.η.val == 1e18

    x1_ND = LinearViscous(; η=1e18Pa * s)
    @test isDimensional(x1_ND) == true
    x1_ND = nondimensionalize(x1_ND, CharUnits_GEO)                 # check that we can nondimensionalize all entries within the struct
    @test isDimensional(x1_ND) == false
    @test x1_ND.η * 1.0 == 0.1
    x1_ND = dimensionalize(x1_ND, CharUnits_GEO)                    # check that we can dimensionalize it again
    @test x1_ND.η.val == 1e18
    x1_ND = nondimensionalize(x1_ND, CharUnits_GEO)

    # Given stress
    args = (;)
    @test compute_εII(x1, 1e6Pa, args) == 5e-13 / s                # dimensional input       
    @test compute_εII(x1_ND, 1e0, args) == 5.0                   # non-dimensional

    τ = [0.0; 0.0]
    compute_εII!(τ, x1_ND, [1e0; 2.0], args)
    @test τ == [5.0; 10.0]    # vector input

    # Given strainrate 
    @test compute_τII(x1, 1e-13 / s, args) == 1e18 * 2 * 1e-13Pa       # dimensional input       
    @test compute_τII(x1_ND, 1e0, args) == 0.2                   # non-dimensional
    ε = [0.0; 0.0]
    compute_τII!(ε, x1_ND, [1e0; 2.0], args)
    @test ε == [0.2; 0.4]     # vector input
    # -------------------------------------------------------------------

    # -------------------------------------------------------------------
    # Define powerlaw viscous rheology
    x2 = PowerlawViscous()
    x2 = nondimensionalize(x2, CharUnits_GEO)
    @test NumValue(x2.ε0) == 0.001                                 # powerlaw 

    # Given strainrate 
    compute_τII(x1, 1e-13 / s, args)
    @test compute_τII(x1, 1e-13 / s, args) == 1e18 * 2 * 1e-13Pa       # dimensional input       
    @test compute_τII(x1_ND, 1e0, args) == 0.2                   # non-dimensional
    @test [compute_τII(x1_ND, EII, args) for EII in (1e0, 2.0)] == [0.2; 0.4]     # vector input
    # -------------------------------------------------------------------

    # -------------------------------------------------------------------
    # Define powerlaw viscous rheology
    x2 = PowerlawViscous()
    x2 = nondimensionalize(x2, CharUnits_GEO)
    @test x2.ε0.val == 0.001                                 # powerlaw 
    # -------------------------------------------------------------------

end
=======
using Test
using GeoParams

@testset "CreepLaw" begin

    #Make sure structs are isbits
    x = LinearViscous()
    @test isbits(x)
    @test isvolumetric(x) == false

    x = PowerlawViscous()
    @test isbits(x)

    # This tests the MaterialParameters structure
    CharUnits_GEO = GEO_units(; viscosity=1e19, length=1000km)

    # Define a linear viscous creep law ---------------------------------
    x1 = LinearViscous(; η=1e18Pa * s)
    @test x1.η.val == 1e18

    x1_ND = LinearViscous(; η=1e18Pa * s)
    @test isDimensional(x1_ND) == true
    x1_ND = nondimensionalize(x1_ND, CharUnits_GEO)                 # check that we can nondimensionalize all entries within the struct
    @test isDimensional(x1_ND) == false
    @test x1_ND.η * 1.0 == 0.1
    x1_ND = dimensionalize(x1_ND, CharUnits_GEO)                    # check that we can dimensionalize it again
    @test x1_ND.η.val == 1e18
    x1_ND = nondimensionalize(x1_ND, CharUnits_GEO)

    # Given stress
    args = (;)
    @test compute_εII(x1, 1e6Pa, args) == 5e-13 / s                # dimensional input       
    @test compute_εII(x1_ND, 1e0, args) == 5.0                   # non-dimensional

    τ = [0.0; 0.0]
    compute_εII!(τ, x1_ND, [1e0; 2.0], args)
    @test τ == [5.0; 10.0]    # vector input

    # Given strainrate 
    @test compute_τII(x1, 1e-13 / s, args) == 1e18 * 2 * 1e-13Pa       # dimensional input       
    @test compute_τII(x1_ND, 1e0, args) == 0.2                   # non-dimensional
    ε = [0.0; 0.0]
    compute_τII!(ε, x1_ND, [1e0; 2.0], args)
    @test ε == [0.2; 0.4]     # vector input
    # -------------------------------------------------------------------

    # -------------------------------------------------------------------
    # Define powerlaw viscous rheology
    x2 = PowerlawViscous()
    x2 = nondimensionalize(x2, CharUnits_GEO)
    @test NumValue(x2.ε0) == 0.001                                 # powerlaw 

    # Given strainrate 
    compute_τII(x1, 1e-13 / s, args)
    @test compute_τII(x1, 1e-13 / s, args) == 1e18 * 2 * 1e-13Pa       # dimensional input       
    @test compute_τII(x1_ND, 1e0, args) == 0.2                   # non-dimensional
    @test [compute_τII(x1_ND, EII, args) for EII in (1e0, 2.0)] == [0.2; 0.4]     # vector input
    # -------------------------------------------------------------------

    # -------------------------------------------------------------------
    # Define powerlaw viscous rheology
    x2 = PowerlawViscous()
    x2 = nondimensionalize(x2, CharUnits_GEO)
    @test x2.ε0.val == 0.001                                 # powerlaw 
    # -------------------------------------------------------------------

    # ArrheniusType rheology --------------------------------------------
    args    =   (;)
    x3      =   ArrheniusType()
    # For a given temperature
    T       =   1.0
    # and stress 
    τ1      =   1.0
    #eps     =   compute_εII(x3,τ1;T,args)
    #@test   eps ≈ 0.5

    args    =   (T=T,)
    eps     =   compute_εII(x3,τ1,args)
    @test eps ≈ 0.5

    # and strain rate
    ε1      =   0.5
    tau     =   compute_τII(x3,ε1,args)
    @test tau ≈ 1.0
    # using a vector input ------------------    
    T2      =   [1.0;0.9;0.8]
    # and stress 
    ε21     =   [0.0;0.0;0.0]
    τ21     =   [1.0;0.8;0.9]    
    args    =   (T=T2,)
    compute_εII!(ε21,x3,τ21,args)
    # and strain rate
    τ22     =   [0.0;0.0;0.0]
    ε22     =   [0.5;1.0;0.2]
    compute_τII!(τ22,x3,ε22,args)
    # derivatives
    sol1    =   dεII_dτII(x3,τ22)
    @test sol1 ≈ 0.5    
    sol2    =   dτII_dεII(x3,ε21)
    @test sol2 ≈ 2.0

end
>>>>>>> c2a64c63
<|MERGE_RESOLUTION|>--- conflicted
+++ resolved
@@ -1,72 +1,3 @@
-<<<<<<< HEAD
-using Test
-using GeoParams
-
-@testset "CreepLaw" begin
-
-    #Make sure structs are isbits
-    x = LinearViscous()
-    @test isbits(x)
-    @test isvolumetric(x) == false
-
-    x = PowerlawViscous()
-    @test isbits(x)
-
-    # This tests the MaterialParameters structure
-    CharUnits_GEO = GEO_units(; viscosity=1e19, length=1000km)
-
-    # Define a linear viscous creep law ---------------------------------
-    x1 = LinearViscous(; η=1e18Pa * s)
-    @test x1.η.val == 1e18
-
-    x1_ND = LinearViscous(; η=1e18Pa * s)
-    @test isDimensional(x1_ND) == true
-    x1_ND = nondimensionalize(x1_ND, CharUnits_GEO)                 # check that we can nondimensionalize all entries within the struct
-    @test isDimensional(x1_ND) == false
-    @test x1_ND.η * 1.0 == 0.1
-    x1_ND = dimensionalize(x1_ND, CharUnits_GEO)                    # check that we can dimensionalize it again
-    @test x1_ND.η.val == 1e18
-    x1_ND = nondimensionalize(x1_ND, CharUnits_GEO)
-
-    # Given stress
-    args = (;)
-    @test compute_εII(x1, 1e6Pa, args) == 5e-13 / s                # dimensional input       
-    @test compute_εII(x1_ND, 1e0, args) == 5.0                   # non-dimensional
-
-    τ = [0.0; 0.0]
-    compute_εII!(τ, x1_ND, [1e0; 2.0], args)
-    @test τ == [5.0; 10.0]    # vector input
-
-    # Given strainrate 
-    @test compute_τII(x1, 1e-13 / s, args) == 1e18 * 2 * 1e-13Pa       # dimensional input       
-    @test compute_τII(x1_ND, 1e0, args) == 0.2                   # non-dimensional
-    ε = [0.0; 0.0]
-    compute_τII!(ε, x1_ND, [1e0; 2.0], args)
-    @test ε == [0.2; 0.4]     # vector input
-    # -------------------------------------------------------------------
-
-    # -------------------------------------------------------------------
-    # Define powerlaw viscous rheology
-    x2 = PowerlawViscous()
-    x2 = nondimensionalize(x2, CharUnits_GEO)
-    @test NumValue(x2.ε0) == 0.001                                 # powerlaw 
-
-    # Given strainrate 
-    compute_τII(x1, 1e-13 / s, args)
-    @test compute_τII(x1, 1e-13 / s, args) == 1e18 * 2 * 1e-13Pa       # dimensional input       
-    @test compute_τII(x1_ND, 1e0, args) == 0.2                   # non-dimensional
-    @test [compute_τII(x1_ND, EII, args) for EII in (1e0, 2.0)] == [0.2; 0.4]     # vector input
-    # -------------------------------------------------------------------
-
-    # -------------------------------------------------------------------
-    # Define powerlaw viscous rheology
-    x2 = PowerlawViscous()
-    x2 = nondimensionalize(x2, CharUnits_GEO)
-    @test x2.ε0.val == 0.001                                 # powerlaw 
-    # -------------------------------------------------------------------
-
-end
-=======
 using Test
 using GeoParams
 
@@ -168,5 +99,4 @@
     sol2    =   dτII_dεII(x3,ε21)
     @test sol2 ≈ 2.0
 
-end
->>>>>>> c2a64c63
+end