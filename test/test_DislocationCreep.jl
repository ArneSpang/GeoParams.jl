--- conflicted
+++ resolved
@@ -34,15 +34,11 @@
 Phase   = SetMaterialParams(Name="Viscous Matrix", Phase=2,
                                      Density   = ConstantDensity(),
                                      CreepLaws = DislocationCreep(n=3NoUnits, r=1NoUnits), CharDim = CharDim)
-<<<<<<< HEAD
-EpsII.val = ComputeCreepLaw_EpsII(TauII,Phase.CreepLaws[1],p)
-@test EpsII.val  ≈ 2.1263214994323903e-11 rtol = 1e-12
-=======
+
 EpsII.val = computeCreepLaw_EpsII(TauII,Phase.CreepLaws[1],p)
 @test EpsII.val  ≈ 2.1263214994323903e-11 rtol = 1e-8
 
->>>>>>> 21d2962c
-    # Check that once inverted, we get back the TauII that we used to calculate EpsII
+# Check that once inverted, we get back the TauII that we used to calculate EpsII
 NewTau = computeCreepLaw_EpsII(EpsII,Phase.CreepLaws[1],p)
 @test NewTau ≈ TauII.val 
 
