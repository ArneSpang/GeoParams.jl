--- conflicted
+++ resolved
@@ -105,14 +105,8 @@
     compute_τII!(τ_vec, p, ε_vec, args)
     η_vec = τ_vec ./ (2 * ε_vec)
 
-<<<<<<< HEAD
-
     # test overriding the default values
     a =  SetDislocationCreep("Dry Anorthite | Rybacki et al. (2006)", V=1e-6m^3/mol)
     @test Value(a.V) == 1e-6m^3/mol
-=======
-    CharDim = GEO_units()
-    p_nd = nondimensionalize(p, CharDim)
->>>>>>> f6134c0e
 
 end