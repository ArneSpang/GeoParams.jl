using Test
using GeoParams

@testset "DislocationCreepLaws" begin

<<<<<<< HEAD
# This tests the MaterialParameters structure
CharUnits_GEO = GEO_units(; viscosity=1e19, length=1000km)

# Define a linear viscous creep law ---------------------------------
x1 = DislocationCreep()
@test isbits(x1)
@test x1.n.val == 1.0
@test x1.A.val == 1.5

x2 = DislocationCreep(; n=3)
@test x2.A.val == 1.5

# perform a computation with the dislocation creep laws 
# Calculate EpsII, using a set of pre-defined values
# Test data and example from Hirth & Kohlstedt, (2000), table 1, footnote e 
CharDim = GEO_units(;length=1000km, stress=100MPa, viscosity=1Pas, temperature=1000C)
EpsII   = GeoUnit(0.0s^-1.0)
TauII   = GeoUnit(0.3MPa)
P       = GeoUnit(1000MPa)
T       = GeoUnit(1673K)
f       = GeoUnit(1000NoUnits)
z       = CreepLawVariables(P=nondimensionalize(P,CharDim),T=nondimensionalize(T,CharDim),f=nondimensionalize(f,CharDim))
Phase   = SetMaterialParams(Name="Viscous Matrix", Phase=2,
                                     Density   = ConstantDensity(),
                                     CreepLaws = DislocationCreep(n=3.5NoUnits, r=1.2NoUnits, A=90MPa^(-3.5)/s,E=480000.0J/mol,V=11e-6m^(3.0)/mol,Apparatus=3), CharDim = CharDim)

# calculate strainrate with non-dimensional values, create GeoUnit() with the calculated non-dim. value and also dimensionalize it back
EpsII = computeCreepLaw_EpsII(nondimensionalize(TauII,CharDim),Phase.CreepLaws[1],z)
EpsII_geo = GeoUnit(EpsII, s^(-1.0), false)
EpsII_dim = dimensionalize(EpsII_geo, CharDim)

# check whether those calculated non-dim. and dim. values agree with example calculation from Hirth&Kohlstedt, 2000 for disl. creep
@test EpsII  ≈ nondimensionalize(2.4748138964055293e-12s^(-1.0), CharDim) rtol = 1e-12
@test EpsII_dim.val ≈ 2.4748138964055293e-12 rtol = 1e-12

# Check that once inverted, we get back the TauII that we used to calculate EpsII, for both non-dim. and dim. NewTau
NewTau = computeCreepLaw_TauII(EpsII_geo,Phase.CreepLaws[1],z)
NewTau_geo = GeoUnit(NewTau, MPa, false)
NewTau_dim = dimensionalize(NewTau_geo, CharDim)
@test NewTau_geo ≈ nondimensionalize(0.3MPa,CharDim) rtol = 1e-12
@test NewTau_dim ≈ TauII.val


# Given strainrate 
#@test computeCreepLaw_EpsII(1e-13/s, x1, CreepLawParams())==1e18*2*1e-13Pa       # dimensional input       
# -------------------------------------------------------------------
=======
    # This tests the MaterialParameters structure
    CharUnits_GEO = GEO_units(; viscosity=1e19, length=1000km)

    # Define a linear viscous creep law ---------------------------------
    x1 = DislocationCreep()
    @test isbits(x1)
    @test x1.n.val == 1.0
    @test x1.A.val == 1.5

    x2 = DislocationCreep(; n=3)
    @test x2.A.val == 1.5

    # perform a computation with the dislocation creep laws 
    # Calculate EpsII, using a set of pre-defined values
    CharDim = GEO_units()
    EpsII = GeoUnit(0s^-1)
    EpsII = nondimensionalize(EpsII, CharDim)
    TauII = GeoUnit(100MPa)
    TauII = nondimensionalize(TauII, CharDim)
    P = GeoUnit(100MPa)
    P = nondimensionalize(P, CharDim)
    T = GeoUnit(500C)
    T = nondimensionalize(T, CharDim)
    f = GeoUnit(50MPa)
    f = nondimensionalize(f, CharDim)
    args = (; P=100., T=500., f=50e6)
    Phase = SetMaterialParams(;
        Name="Viscous Matrix",
        Phase=2,
        Density=ConstantDensity(),
        CreepLaws=DislocationCreep(; n=3NoUnits, r=1NoUnits),
        CharDim=CharDim,
    )
    TauII = 1e6
    ε = compute_εII(x1, TauII, args)

    # Test some of the preset rheologies
    p       = SetDislocationCreep("Dry Olivine | Hirth & Kohlstedt (2003)")
    TauII   = 0.3e6Pa;
    args    = (;T=1673.0K, P=0.0Pa)
    ε       = compute_εII(p, TauII, args)
    @test ε ≈ 2.7319532582144474e-13/s

    # same but while removing the tensor correction
    ε_notensor = compute_εII(remove_tensor_correction(p), TauII, args)
    @test ε_notensor ≈ 4.612967949163285e-14/s
 
    # test with arrays
    τII_array       =   ones(10)*1e6
    ε_array         =   similar(τII_array)
    T_array         =   ones(size(τII_array))*(500)

    args_array = (;T=T_array, P=100., f=5e7 )

    compute_εII!(ε_array, x1, τII_array, args_array)
    @test ε_array[1] ≈ 2.0065790455204593e6 
    
    # EXERCISE 6.1 of the Gerya textbook (as implemented in the matlab exercise)
    Ad      =   2.5e-17Pa^-3.5*s^-1
    n       =   3.5NoUnits
    Ea      =   532e3J/mol
    m       =   0;
    V       =   0m^3/mol  
    R       =   8.3145J/K/mol
    T       =   (1200+273.15)K
    ε       =   1e-14/s;
    F2      =   1/2^((n-1)/n)/3^((n+1)/2/n)
    η_book  =   F2/Ad^(1/n)/ε^((n-1)/n)*exp(Ea/n/R/T);
    τ_book  =   2*η_book*ε

    # Same but using GeoParams & dimensional values:
    p       =   SetDislocationCreep("Dry Olivine | Gerya (2019)")
    args    =   (; T=T)
    τ       =   compute_τII(p, ε, args)        # compute stress
    @test τ ≈ τ_book

    ε1      =   compute_εII(p, τ, args)
    @test ε1 ≈  ε

    # Do the same, but using Floats as input
    args1   =   (;T=ustrip(T))
    τ1      =   compute_τII(p, 1e-14, args1)    # only using Floats
    @test ustrip(τ) ≈ τ1

    # compute devatoric stress & viscosity profiles (as in book)
    Tvec    =   (400+273.15):10:(1200+273.15)
    εvec    =   ones(size(Tvec))*1e-14;
    τvec    =   zero(εvec)
    args2   =   (;T=Tvec)
    compute_τII!(τvec, p, εvec, args2)    # only using Floats
    ηvec    =   τvec./(2*εvec)
    @test  sum(ηvec)/length(ηvec) ≈ 4.124658696991946e24


    p = SetDislocationCreep("Dry Anorthite | Rybacki et al. (2006)")
    #p = SetDislocationCreep("Wet Anorthite | Rybecki and Dresen (2000)")
    p = SetDislocationCreep("Dry Olivine | Hirth & Kohlstedt (2003)")
    
    args = (; T=(650+273.15))
    ε_vec = exp10.(-22:-12);
    τ_vec = zero(ε_vec);
    compute_τII!(τ_vec, p, ε_vec, args) 
    η_vec = τ_vec./(2*ε_vec)

>>>>>>> bb1ecf32

end<|MERGE_RESOLUTION|>--- conflicted
+++ resolved
@@ -3,54 +3,6 @@
 
 @testset "DislocationCreepLaws" begin
 
-<<<<<<< HEAD
-# This tests the MaterialParameters structure
-CharUnits_GEO = GEO_units(; viscosity=1e19, length=1000km)
-
-# Define a linear viscous creep law ---------------------------------
-x1 = DislocationCreep()
-@test isbits(x1)
-@test x1.n.val == 1.0
-@test x1.A.val == 1.5
-
-x2 = DislocationCreep(; n=3)
-@test x2.A.val == 1.5
-
-# perform a computation with the dislocation creep laws 
-# Calculate EpsII, using a set of pre-defined values
-# Test data and example from Hirth & Kohlstedt, (2000), table 1, footnote e 
-CharDim = GEO_units(;length=1000km, stress=100MPa, viscosity=1Pas, temperature=1000C)
-EpsII   = GeoUnit(0.0s^-1.0)
-TauII   = GeoUnit(0.3MPa)
-P       = GeoUnit(1000MPa)
-T       = GeoUnit(1673K)
-f       = GeoUnit(1000NoUnits)
-z       = CreepLawVariables(P=nondimensionalize(P,CharDim),T=nondimensionalize(T,CharDim),f=nondimensionalize(f,CharDim))
-Phase   = SetMaterialParams(Name="Viscous Matrix", Phase=2,
-                                     Density   = ConstantDensity(),
-                                     CreepLaws = DislocationCreep(n=3.5NoUnits, r=1.2NoUnits, A=90MPa^(-3.5)/s,E=480000.0J/mol,V=11e-6m^(3.0)/mol,Apparatus=3), CharDim = CharDim)
-
-# calculate strainrate with non-dimensional values, create GeoUnit() with the calculated non-dim. value and also dimensionalize it back
-EpsII = computeCreepLaw_EpsII(nondimensionalize(TauII,CharDim),Phase.CreepLaws[1],z)
-EpsII_geo = GeoUnit(EpsII, s^(-1.0), false)
-EpsII_dim = dimensionalize(EpsII_geo, CharDim)
-
-# check whether those calculated non-dim. and dim. values agree with example calculation from Hirth&Kohlstedt, 2000 for disl. creep
-@test EpsII  ≈ nondimensionalize(2.4748138964055293e-12s^(-1.0), CharDim) rtol = 1e-12
-@test EpsII_dim.val ≈ 2.4748138964055293e-12 rtol = 1e-12
-
-# Check that once inverted, we get back the TauII that we used to calculate EpsII, for both non-dim. and dim. NewTau
-NewTau = computeCreepLaw_TauII(EpsII_geo,Phase.CreepLaws[1],z)
-NewTau_geo = GeoUnit(NewTau, MPa, false)
-NewTau_dim = dimensionalize(NewTau_geo, CharDim)
-@test NewTau_geo ≈ nondimensionalize(0.3MPa,CharDim) rtol = 1e-12
-@test NewTau_dim ≈ TauII.val
-
-
-# Given strainrate 
-#@test computeCreepLaw_EpsII(1e-13/s, x1, CreepLawParams())==1e18*2*1e-13Pa       # dimensional input       
-# -------------------------------------------------------------------
-=======
     # This tests the MaterialParameters structure
     CharUnits_GEO = GEO_units(; viscosity=1e19, length=1000km)
 
@@ -155,6 +107,5 @@
     compute_τII!(τ_vec, p, ε_vec, args) 
     η_vec = τ_vec./(2*ε_vec)
 
->>>>>>> bb1ecf32
 
 end