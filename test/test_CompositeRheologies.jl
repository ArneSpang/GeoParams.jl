--- conflicted
+++ resolved
@@ -10,17 +10,17 @@
     v4 = LinearViscous(η=1e22Pa*s)
     e1 = ConstantElasticity()           # elasticity
     e2 = SetConstantElasticity(; G=5e10, Kb=1e11)
-<<<<<<< HEAD
-    pl1= DruckerPrager()                # plasticity
-    pl2= DruckerPrager(; Ψ=10)                # plasticity
-
-=======
     #pl1= DruckerPrager(C=1e6)                # plasticity
     pl1= DruckerPrager(C=1e6/cosd(30))        # plasticity which ends up with the same yield stress as pl3
     pl2= DruckerPrager(; Ψ=10)                # plasticity
     pl3= DruckerPrager(C=1e6, ϕ=0)                # plasticity
     
->>>>>>> 9955f72d
+    test_vec = [v1 v2 v3 v4 e1 e2 pl1 pl2]
+    sol      = [false false false false false true false true]
+    for i = 1:length(sol)
+        @test isvolumetric(test_vec[i]) == sol[i]
+    end
+
     test_vec = [v1 v2 v3 v4 e1 e2 pl1 pl2]
     sol      = [false false false false false true false true]
     for i = 1:length(sol)
