--- conflicted
+++ resolved
@@ -9,11 +9,8 @@
     v3 = LinearViscous()
     v4 = LinearViscous(η=1e22Pa*s)
     e1 = ConstantElasticity()           # elasticity
-<<<<<<< HEAD
+    e2 = SetConstantElasticity(; G=5e10, Kb=1e11)
     pl1= DruckerPrager(C=1e6)                # plasticity
-=======
-    e2 = SetConstantElasticity(; G=5e10, Kb=1e11)
-    pl1= DruckerPrager()                # plasticity
     pl2= DruckerPrager(; Ψ=10)                # plasticity
 
     test_vec = [v1 v2 v3 v4 e1 e2 pl1 pl2]
@@ -21,7 +18,6 @@
     for i = 1:length(sol)
         @test isvolumetric(test_vec[i]) == sol[i]
     end
->>>>>>> d4fce1e9
 
     # Parallel elements
     p1 = Parallel(v3,v4)                # linear elements
