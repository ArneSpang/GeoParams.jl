--- conflicted
+++ resolved
@@ -1,5 +1,4 @@
-<<<<<<< HEAD
-# GeoParams.jl
+<h1> <img src="docs/src/assets/logo.png" alt="GeoParams.jl" width="50"> GeoParams.jl </h1>
 
 [![Dev](https://img.shields.io/badge/docs-dev-blue.svg)](https://juliageodynamics.github.io/GeoParams.jl/dev/)
 [![Build Status](https://github.com/JuliaGeodynamics/GeoParams.jl/workflows/CI/badge.svg)](https://github.com/JuliaGeodynamics/GeoParams.jl/actions)
@@ -214,222 +213,4 @@
 
 
 ### 9. Funding
-The development of this package was supported by the European Research Council (ERC CoG #771143 MAGMA).
-=======
-<h1> <img src="docs/src/assets/logo.png" alt="GeoParams.jl" width="50"> GeoParams.jl </h1>
-
-[![Dev](https://img.shields.io/badge/docs-dev-blue.svg)](https://juliageodynamics.github.io/GeoParams.jl/dev/)
-[![Build Status](https://github.com/JuliaGeodynamics/GeoParams.jl/workflows/CI/badge.svg)](https://github.com/JuliaGeodynamics/GeoParams.jl/actions)
-
-Typical geodynamic simulations involve a large number of material parameters and nonlinear constitutive relationships. A large part of the work in writing a new code is benchmarking and debugging the implementation of such material parameters, which involve *point-wise* calculations that are independent of the discretisation method (finite difference, finite element, finite volume).
-
-This package has three main objectives:
-- Create a nondimensionalization object, which can be used to transfer dimensional to non-dimensional parameters (helps numerical solvers)
-- Create an object in which you can specify material parameters employed in the geodynamic simulations
-- Provide allocation-free computational routines for GPU and CPUs, that can be integrated in solvers, which replaces all point-wise calculations (to compute material parameters or equations of state, for example).
-
-The material parameter object is designed to be extensible and can be passed on to the solvers, such that new creep laws or features can be readily added. If you use the computational routines we provide, these new features are immediately available in all your codes (finite element, finite difference, AMR codes, etc.). 
-
-We also implement some typically used creep law parameters, together with tools to plot them versus and compare our results with those of published papers (to minimize mistakes).  
-
-NOTE: The package remains under development and the API is not yet fully fixed. Therefore feel free to look at it, but be aware that things may still change when you incorporate it into your codes. Comments/ideas/suggestions are highly apprecciated!
-
-### Contents
-* [1. Nondimensionalization](#1-nondimensionalization) 
-* [2. Material parameters](#2-material-parameters)
-* [3. Plotting and output](#3-plotting-and-output)
-* [4. Computational engine](#4-computational-engine)
-* [5. Installation](#5-installation)
-* [6. Documentation](#6-documentation)
-* [7. Dependencies](#7-dependencies)
-* [8. Contributing](#8-contributing)
-* [9. Funding](#9-funding)
-
-### 1. Nondimensionalization 
-Typical geodynamic simulations involve dimensions on the order of 10's-1000's of kilometers, and viscosities on the order of ~1e20 Pas. If such values are directly employed in numerical solvers, they may result in roundoff errors. It is therefore common practice to nondimensionalize the input parameters by dividing them by typical values such that the result gives numbers that are closer to one.
-This can be done by specifying characteristic values for `length`, `stress`, `temperature` and `viscosity`. From these `basic` units all other physical units are derived and input parameters can thus be nondimensionalized accordingly (and dimensionalized again when plotting or saving output). 
-
-As you learned in physics, the common approach to do this is by using `SI` units. Yet, as meters and seconds are not so convenient in geodynamics, where we usually deal with lengthscales on the orders of kilometers and timescales in millions of years, we also provide the `geo` object, which allows to give input parameters in more convenient units.
-
-```julia
-julia> using GeoParams
-julia> CharDim = GEO_units(length=1000km, temperature=1000C, stress=10MPa, viscosity=1e20Pas)
-Employing GEO units 
-Characteristic values: 
-         length:      1000 km
-         time:        0.3169 Myrs
-         stress:      10 MPa
-         temperature: 1000.0 °C
-```
-You can use 3 `types`:
-  1. *GEO* units: Units of length in the code are expected to be in kilometers, time is in million of years (Myrs) and stresses are in MPa (1e6 Pa). 
-  2. *SI* units: all values are in SI units (meters, Pascal, seconds)
-  3. *NONE*: all input parameters are in nondimensional units
-
-Once a `CharDim` structure is created, you can use the derived parameters, for example:
-```julia
-julia> CharDim.strainrate
-1.0e-13 s⁻¹
-```
-You can also non-dimensionalize parameters:
-```julia
-julia> A    =   6.3e-2MPa^-3.05*s^-1
-0.063 MPa⁻³·⁰⁵ s⁻¹
-julia> A_ND =   nondimensionalize(A, CharDim);
-```
-or convert them to different units:
-```julia
-julia> uconvert(Pa^-3.05*s^-1, A)
-3.157479571851836e-20 Pa⁻³·⁰⁵ s⁻¹
-```
-### 2. Material parameters  
-  
-All geodynamic simulations require specifying material parameters, such as (nonlinear) viscous constitutive relationships or an equation of state. These parameters are usually specified per `phase`. Here, we provide a framework that simplifies doing that. Thanks to the flexibility of julia, we can actually directly embed the function that does the computations in the structure itself, which makes it straightforward to extend it and add new creep laws (which can directly be used in the solvers).  
-
-Some examples of where this is used:
-#### 2.1 Constant density, constant linear viscosity
-```julia
-julia> MatParam = SetMaterialParams(Name="Viscous Matrix", Phase=2,
-                                     Density   = ConstantDensity(),
-                                     CreepLaws = LinearViscous(η=1e23Pa*s))
-Phase 2 : Viscous Matrix
-        | [dimensional units]
-        | 
-        |-- Density           : Constant density: ρ=2900 kg m⁻³ 
-        |-- Gravity           : Gravitational acceleration: g=9.81 m s⁻² 
-        |-- CreepLaws         : Linear viscosity: η=1.0e23 Pa s 
-```
-The same but with non-dimensionalization of all parameters:
-```julia
-julia> CharDim = GEO_units(length=1000km, temperature=1000C, stress=10MPa, viscosity=1e20Pas);
-julia> MatParam = SetMaterialParams(Name="Viscous Matrix", Phase=2, 
-                                     Density   = ConstantDensity(),
-                                     CreepLaws = LinearViscous(η=1e23Pa*s), CharDim=CharDim)
-Phase 2 : Viscous Matrix
-        | [non-dimensional units]
-        | 
-        |-- Density           : Constant density: ρ=2.8999999999999996e-18 
-        |-- Gravity           : Gravitational acceleration: g=9.81e20 
-        |-- CreepLaws         : Linear viscosity: η=999.9999999999998 
-```
-You can define a tuple with phase information like this:
-
-```julia
-julia> CharDim      = GEO_units(length=1000km, temperature=1000C, stress=10MPa, viscosity=1e20Pas);
-julia> MatParam     = ( SetMaterialParams(Name="Viscous Matrix", Phase=1, 
-                                     Density   = ConstantDensity(),
-                                     CreepLaws = LinearViscous(η=1e23Pa*s), CharDim=CharDim),
-                        SetMaterialParams(Name="Viscous Sinker", Phase=2, 
-                                     Density   = PT_Density(),
-                                     CreepLaws = LinearViscous(η=1e21Pa*s), CharDim=CharDim)
-                        );
-julia> MatParam
-Phase 1 : Viscous Matrix
-        | [non-dimensional units]
-        | 
-        |-- Density           : Constant density: ρ=2.8999999999999996e-18 
-        |-- Gravity           : Gravitational acceleration: g=9.81e20 
-        |-- CreepLaws         : Linear viscosity: η=999.9999999999998 
-Phase 2 : Viscous Sinker
-        | [non-dimensional units]
-        | 
-        |-- Density           : P/T-dependent density: ρ0=2.8999999999999996e-18, α=0.038194500000000006, β=0.01, T0=0.21454659702313156, P0=0.0 
-        |-- Gravity           : Gravitational acceleration: g=9.81e20 
-        |-- CreepLaws         : Linear viscosity: η=9.999999999999998                              
-```
-
-#### 2.2 Nonlinear creep laws
-You can add pre-defined non-linear creep laws as:
-```julia
-julia> Phase = SetMaterialParams(Name="Viscous Matrix", Phase=2, 
-                                                  Density   = ConstantDensity(),
-                                                  CreepLaws = (SetDislocationCreep("Wet Olivine | Hirth & Kohlstedt (2003)"),
-                                                              LinearViscous(η=1e23Pa*s)) )
-Phase 2 : Viscous Matrix
-        | [dimensional units]
-        | 
-        |-- Density           : Constant density: ρ=2900.0 kg m⁻³·⁰ 
-        |-- Gravity           : Gravitational acceleration: g=9.81 m s⁻²·⁰ 
-        |-- CreepLaws         : DislocationCreep: Name = Wet Olivine | Hirth & Kohlstedt (2003), n=3.5, r=1.2, A=90.0, E=480.0, V=1.1e-5, Apparatus=1 
-        |                       Linear viscosity: η=1.0e23 
-```
-Note that the dictionary `DislocationCreep_info` has all pre-defined creep laws, so for an overview type:
-```julia
-julia> DislocationCreep_info
-Dict{String, DislocationCreep} with 2 entries:
-  "Dry Olivine | Hirth & Kohlstedt (2003)" => DislocationCreep: n=3.05, r=0, A=110000.0 MPa⁻³·⁰⁵ s⁻¹, E…
-  "Wet Olivine | Hirth & Kohlstedt (2003)" => DislocationCreep: n=3.5, r=1.2, A=90 MPa⁻³·⁵ s⁻¹, E=480 k…
-```
-
-### 3. Plotting and output
-
-A typical geodynamic simulation involves a lot of parameters. Creating data tables for scientific publications that describe all parameters employed is usually done by hand (and no-one really likes doing that). In our experience a lot of errors happen while doing this, either because the units are mixed up (some creep laws have weird units like MPa^{-n}), or because some parameters are forgotten. To help with this, we provide number of functions that 
-  1)  Simplify creating plots in the same manner as in many publications that report the laboratory experiments used to create the creep laws. In that way, they can be directly compared to the original results. You can also create publication-ready figures.
-  2)  Provide tools to automatically generate data tables from the input parameters. This saves time and minimizes errors. 
-#### 3.1 Plotting 
-A few simple functions are provided to plot various parameters.
-Fpr example, in order to plot a melting parameterisation, do:
-```julia
-julia> using GeoParams, Plots
-Adding plotting routines of GeoParams
-julia> p=MeltingParam_4thOrder();
-julia> PlotMeltFraction(p);
-```
-
-#### 3.2 Automatically create data tables
-to be added to `GeoParams`. 
-
-When writing scientific papers that describes numerical modelling results, it is usually necessary to include tables that lists all model parameters employed. Doing this is error-prone and usually not a very interesting job to do. 
-That is why we provide routines that fully automatizes this process.
-
-
-### 4. Computational engine
-Once you have implemented a parameter in `GeoParams`, we provide allocation-free computational routines which can be called within your solver in the following manner:
-```julia
-args= (;T=Arrays.T_K, P=Arrays.P)
-compute_density!(Rho, MatParam, Phases, args)
-```
-Here ```Rho``` is an array with densities, `MatParam` a tuple with material parameters as explained in [section #2](#2-material-parameters), `Phases` an array with integers which indicates which phase is present at every point, and `args` contains arguments to compute density (here: temperature and pressure). This computational routine works on the CPU, but also on the GPU (in combination with [ParallelStencil.jl](https://github.com/omlins/ParallelStencil.jl)).
-Using a constant density, for example, can be specified with:
-```julia
-MatParam = (SetMaterialParams(Name="Crust", Phase=0, 
-                Density   = ConstantDensity(ρ=2900kg/m^3)),) 
-```
-Using a density that employs a phase diagram (which depends on pressure and temperature) can be invoked with:
-```julia
-MatParam = (SetMaterialParams(Name="Mantle", Phase=0, 
-                Density   = PerpleX_LaMEM_Diagram("test_data/Peridotite.in"), );
-```
-
-Importantly, you *do not have to change your code* if you want to use a new density parameterisation, as implementing this in `GeoParams` is sufficient. 
-This makes it easy to use identical material parameters in a range of codes and eliminates the risk for making mistakes. It also saves a substantial amount of time in developing new codes as, in our experience, much of the debugging time is devoted to fixing bugs in the material parameters. 
-
-### 5. Installation
-You can install this package by specifying 
-```julia
-julia> ]
-pkg> add GeoParams
-```
-and test whether it works with
-```
-pkg> test GeoParams
-```
-
-### 6. Documentation
-The online documentation can be accessed [here](https://juliageodynamics.github.io/GeoParams.jl/dev/) or by clicking the blue button at the top of this page.
-
-Sometimes it is also helpful to have a look at how we call routines in the [test](https://github.com/JuliaGeodynamics/GeoParams.jl/tree/main/test) directory.
-
-### 7. Dependencies
-The key packages we rely on:
-- [Unitful.jl](https://github.com/PainterQubits/Unitful.jl) to deal with SI units
-- [Parameters.jl](https://github.com/mauro3/Parameters.jl) to have structures that are easier to modify
-- [LaTeXStrings.jl](https://github.com/stevengj/LaTeXStrings.jl) to be able to add equations to the structures that describe the employed material laws
-### 8. Contributing
-Help with developing this package is highly appreciated. You can contribute for example by adding new creep laws or by adding new constitutive relationships. If you invest a bit of time now, it will save others in the community a lot of time! 
-The simplest way to do this is by cloning the repository, and creating a new branch for your feature. Once you are happy with what you added (and after you added a test to ensure that it will keep working with future changes), create a pull request and we will evaluate & merge it.
-
-
-### 9. Funding
-The development of this package was supported by the European Research Council (ERC CoG #771143 MAGMA).
->>>>>>> 83084f93
+The development of this package was supported by the European Research Council (ERC CoG #771143 MAGMA).